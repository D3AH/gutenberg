--- conflicted
+++ resolved
@@ -188,11 +188,7 @@
 The Gutenberg repository mirrors the [WordPress SVN repository](https://make.wordpress.org/core/handbook/about/release-cycle/) in terms of branching for each SVN branch, a corresponding Gutenberg `wp/*` branch is created:
 
  - The `wp/trunk` branch contains all the packages that are published and used in the `trunk` branch of WordPress.
-<<<<<<< HEAD
- - A Gutenberg branch targetting a specific WordPress major release (including its further minor increments) is created (example `wp/5.2`) based on the `wp/trunk` Gutenberg branch when the WordPress `trunk` branch is marked as "feature-freezed". (This usually happens when the first `beta` of the next WordPress major version is released).
-=======
  - A Gutenberg branch targeting a specific WordPress major release (including its further minor increments) is created (example `wp/5.2`) based on the `wp/trunk` Gutenberg branch when the WordPress `trunk` branch is marked as "feature-freezed". (This usually happens when the first `beta` of the next WordPress major version is released).
->>>>>>> 7e5f1d84
 
 ### Synchronizing WordPress Trunk
 
@@ -200,15 +196,9 @@
 
 **Note:** The WordPress `trunk` branch can be closed or in "feature-freeze" mode. Usually, this happens between the first `beta` and the first `RC` of the WordPress release cycle. During this period, the Gutenberg plugin releases should not be synchronized with WordPress Core.
 
-<<<<<<< HEAD
-1. Ensure the WordPress `trunk` branch is open for enhancements. 
-2. Check out the last published Gutenberg release branch `git checkout release/x.x`
-3. Create a Pull Request from this branch targetting `wp/trunk`.
-=======
 1. Ensure the WordPress `trunk` branch is open for enhancements.
 2. Check out the last published Gutenberg release branch `git checkout release/x.x`
 3. Create a Pull Request from this branch targeting `wp/trunk`.
->>>>>>> 7e5f1d84
 4. Merge the Pull Request using the "Rebase and Merge" button to keep the history of the commits.
 
 Now, the branch is ready to be used to publish the npm packages.
@@ -218,11 +208,7 @@
 3. Update the `CHANGELOG.md` files of the published packages with the new released versions and commit to the `wp/trunk` branch.
 4. Cherry-pick the "Publish" (created by Lerna) and the CHANGELOG update commits into the `master` branch of Gutenberg.
 
-<<<<<<< HEAD
-Now, the npm packages should be ready and a patch can be created and commited into WordPress `trunk`.
-=======
 Now, the npm packages should be ready and a patch can be created and committed into WordPress `trunk`.
->>>>>>> 7e5f1d84
 
 
 ### Minor WordPress Releases
@@ -234,11 +220,7 @@
 
 1. Cherry-pick
 2. Check out the last published Gutenberg release branch `git checkout release/x.x`
-<<<<<<< HEAD
-3. Create a Pull Request from this branch targetting the WordPress related major branch (Example `wp/5.2`).
-=======
 3. Create a Pull Request from this branch targeting the WordPress related major branch (Example `wp/5.2`).
->>>>>>> 7e5f1d84
 4. Merge the Pull Request using the "Rebase and Merge" button to keep the history of the commits.
 
 Now, the branch is ready to be used to publish the npm packages.
@@ -246,20 +228,12 @@
 1. Check out the WordPress branch used before (Example `wp/5.2`).
 2. Run the [package release process] but when asked for the version numbers to choose for each package, (assuming the package versions are written using this format `major.minor.patch`) make sure to bump only the `patch` version number. For example, if the last published package version for this WordPress branch was `5.6.0`, choose `5.6.1` as a version.
 
-<<<<<<< HEAD
-**Note:** For WordPress `5.0` and WordPress `5.1`, a different release process was used. This means that when choosing npm package versions targetting these two releases, you won't be able to use the next `patch` version number as it may have been already used. You should use the "metadata" modifier for these. For example, if the last published package version for this WordPress branch was `5.6.1`, choose `5.6.1+patch.1` as a version.
-=======
 **Note:** For WordPress `5.0` and WordPress `5.1`, a different release process was used. This means that when choosing npm package versions targeting these two releases, you won't be able to use the next `patch` version number as it may have been already used. You should use the "metadata" modifier for these. For example, if the last published package version for this WordPress branch was `5.6.1`, choose `5.6.1+patch.1` as a version.
->>>>>>> 7e5f1d84
 
 3. Update the `CHANGELOG.md` files of the published packages with the new released versions and commit to the corresponding branch (Example `wp/5.2`).
 4. Cherry-pick the CHANGELOG update commits into the `master` branch of Gutenberg.
 
-<<<<<<< HEAD
-Now, the npm packages should be ready and a patch can be created and commited into the corresponding WordPress SVN branch.
-=======
 Now, the npm packages should be ready and a patch can be created and committed into the corresponding WordPress SVN branch.
->>>>>>> 7e5f1d84
 
 ---------
 
