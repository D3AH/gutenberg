<?php
/**
 * Functions to register client-side assets (scripts and stylesheets) for the
 * Gutenberg editor plugin.
 *
 * @package gutenberg
 */

if ( ! defined( 'ABSPATH' ) ) {
	die( 'Silence is golden.' );
}

/**
 * Retrieves the root plugin path.
 *
 * @return string Root path to the gutenberg plugin.
 *
 * @since 0.1.0
 */
function gutenberg_dir_path() {
	return plugin_dir_path( dirname( __FILE__ ) );
}

/**
 * Retrieves a URL to a file in the gutenberg plugin.
 *
 * @param  string $path Relative path of the desired file.
 *
 * @return string       Fully qualified URL pointing to the desired file.
 *
 * @since 0.1.0
 */
function gutenberg_url( $path ) {
	return plugins_url( $path, dirname( __FILE__ ) );
}

/**
 * Registers a script according to `wp_register_script`. Honors this request by
 * reassigning internal dependency properties of any script handle already
 * registered by that name. It does not deregister the original script, to
 * avoid losing inline scripts which may have been attached.
 *
 * @since 4.1.0
 *
 * @param string           $handle    Name of the script. Should be unique.
 * @param string           $src       Full URL of the script, or path of the script relative to the WordPress root directory.
 * @param array            $deps      Optional. An array of registered script handles this script depends on. Default empty array.
 * @param string|bool|null $ver       Optional. String specifying script version number, if it has one, which is added to the URL
 *                                    as a query string for cache busting purposes. If version is set to false, a version
 *                                    number is automatically added equal to current installed WordPress version.
 *                                    If set to null, no version is added.
 * @param bool             $in_footer Optional. Whether to enqueue the script before </body> instead of in the <head>.
 *                                    Default 'false'.
 */
function gutenberg_override_script( $handle, $src, $deps = array(), $ver = false, $in_footer = false ) {
	global $wp_scripts;

	$script = $wp_scripts->query( $handle, 'registered' );
	if ( $script ) {
		/*
		 * In many ways, this is a reimplementation of `wp_register_script` but
		 * bypassing consideration of whether a script by the given handle had
		 * already been registered.
		 */

		// See: `_WP_Dependency::__construct` .
		$script->src  = $src;
		$script->deps = $deps;
		$script->ver  = $ver;

		/*
		 * The script's `group` designation is an indication of whether it is
		 * to be printed in the header or footer. The behavior here defers to
		 * the arguments as passed. Specifically, group data is not assigned
		 * for a script unless it is designated to be printed in the footer.
		 */

		// See: `wp_register_script` .
		unset( $script->extra['group'] );
		if ( $in_footer ) {
			$script->add_data( 'group', 1 );
		}
	} else {
		wp_register_script( $handle, $src, $deps, $ver, $in_footer );
	}

	/*
	 * `WP_Dependencies::set_translations` will fall over on itself if setting
	 * translations on the `wp-i18n` handle, since it internally adds `wp-i18n`
	 * as a dependency of itself, exhausting memory. The same applies for the
	 * polyfill script, which is a dependency _of_ `wp-i18n`.
	 *
	 * See: https://core.trac.wordpress.org/ticket/46089
	 */
	if ( 'wp-i18n' !== $handle && 'wp-polyfill' !== $handle ) {
		wp_set_script_translations( $handle, 'default' );
	}
}

/**
 * Filters the default translation file load behavior to load the Gutenberg
 * plugin translation file, if available.
 *
 * @param string|false $file   Path to the translation file to load. False if
 *                             there isn't one.
 * @param string       $handle Name of the script to register a translation
 *                             domain to.
 *
 * @return string|false Filtered path to the Gutenberg translation file, if
 *                      available.
 */
function gutenberg_override_translation_file( $file, $handle ) {
	if ( ! $file ) {
		return $file;
	}

	// Only override script handles generated from the Gutenberg plugin.
	$packages_dependencies = include dirname( __FILE__ ) . '/packages-dependencies.php';
	if ( ! isset( $packages_dependencies[ $handle ] ) ) {
		return $file;
	}

	/*
	 * The default file will be in the plugins language directory, omitting the
	 * domain since Gutenberg assigns the script translations as the default.
	 *
	 * Example: /www/wp-content/languages/plugins/de_DE-07d88e6a803e01276b9bfcc1203e862e.json
	 *
	 * The logic of `load_script_textdomain` is such that it will assume to
	 * search in the plugins language directory, since the assigned source of
	 * the overridden Gutenberg script originates in the plugins directory.
	 *
	 * The plugin translation files each begin with the slug of the plugin, so
	 * it's a simple matter of prepending the Gutenberg plugin slug.
	 */
	$path_parts              = pathinfo( $file );
	$plugin_translation_file = (
		$path_parts['dirname'] .
		'/gutenberg-' .
		$path_parts['basename']
	);

	if ( ! is_readable( $plugin_translation_file ) ) {
		return $file;
	}

	return $plugin_translation_file;
}
add_filter( 'load_script_translation_file', 'gutenberg_override_translation_file', 10, 2 );

/**
 * Registers a style according to `wp_register_style`. Honors this request by
 * deregistering any style by the same handler before registration.
 *
 * @since 4.1.0
 *
 * @param string           $handle Name of the stylesheet. Should be unique.
 * @param string           $src    Full URL of the stylesheet, or path of the stylesheet relative to the WordPress root directory.
 * @param array            $deps   Optional. An array of registered stylesheet handles this stylesheet depends on. Default empty array.
 * @param string|bool|null $ver    Optional. String specifying stylesheet version number, if it has one, which is added to the URL
 *                                 as a query string for cache busting purposes. If version is set to false, a version
 *                                 number is automatically added equal to current installed WordPress version.
 *                                 If set to null, no version is added.
 * @param string           $media  Optional. The media for which this stylesheet has been defined.
 *                                 Default 'all'. Accepts media types like 'all', 'print' and 'screen', or media queries like
 *                                 '(orientation: portrait)' and '(max-width: 640px)'.
 */
function gutenberg_override_style( $handle, $src, $deps = array(), $ver = false, $media = 'all' ) {
	wp_deregister_style( $handle );
	wp_register_style( $handle, $src, $deps, $ver, $media );
}

/**
 * Registers all the WordPress packages scripts that are in the standardized
 * `build/` location.
 *
 * @since 4.5.0
 */
function gutenberg_register_packages_scripts() {
	$packages_dependencies = include dirname( __FILE__ ) . '/packages-dependencies.php';

	foreach ( $packages_dependencies as $handle => $dependencies ) {
		// Remove `wp-` prefix from the handle to get the package's name.
		$package_name = strpos( $handle, 'wp-' ) === 0 ? substr( $handle, 3 ) : $handle;
		$path         = "build/$package_name/index.js";
		gutenberg_override_script(
			$handle,
			gutenberg_url( $path ),
			array_merge( $dependencies, array( 'wp-polyfill' ) ),
			filemtime( gutenberg_dir_path() . $path ),
			true
		);
	}
}

/**
 * Registers common scripts and styles to be used as dependencies of the editor
 * and plugins.
 *
 * @since 0.1.0
 */
function gutenberg_register_scripts_and_styles() {
	global $wp_scripts;

	gutenberg_register_vendor_scripts();
	gutenberg_register_packages_scripts();

	// Add nonce middleware which accounts for the absence of the heartbeat
	// listener. This relies on API Fetch implementation running middlewares in
	// order of last added, and that the original nonce middleware would defer
	// to an X-WP-Nonce header already being present. This inline script should
	// be removed once the following Core ticket is resolved in assigning the
	// nonce received from heartbeat to the created middleware.
	//
	// See: https://core.trac.wordpress.org/ticket/46107 .
	// See: https://github.com/WordPress/gutenberg/pull/13451 .
	global $wp_scripts;
	if ( isset( $wp_scripts->registered['wp-api-fetch'] ) ) {
		$wp_scripts->registered['wp-api-fetch']->deps[] = 'wp-hooks';
	}
	wp_add_inline_script(
		'wp-api-fetch',
		sprintf(
			implode(
				"\n",
				array(
					'( function() {',
					'	var nonceMiddleware = wp.apiFetch.createNonceMiddleware( "%s" );',
					'	wp.apiFetch.use( nonceMiddleware );',
					'	wp.hooks.addAction(',
					'		"heartbeat.tick",',
					'		"core/api-fetch/create-nonce-middleware",',
					'		function( response ) {',
					'			if ( response[ "rest_nonce" ] ) {',
					'				nonceMiddleware.nonce = response[ "rest_nonce" ];',
					'			}',
					'		}',
					'	)',
					'} )();',
				)
			),
			( wp_installing() && ! is_multisite() ) ? '' : wp_create_nonce( 'wp_rest' )
		),
		'after'
	);

	// TEMPORARY: Core does not (yet) provide persistence migration from the
	// introduction of the block editor.
	wp_add_inline_script(
		'wp-data',
		implode(
			"\n",
			array(
				'( function() {',
				'	var userId = ' . get_current_user_ID() . ';',
				'	var storageKey = "WP_DATA_USER_" + userId;',
				'	wp.data.plugins.persistence.__unstableMigrate( { storageKey: storageKey } );',
				'} )()',
			)
		)
	);

	// Editor Styles.
	// This empty stylesheet is defined to ensure backward compatibility.
	gutenberg_override_style( 'wp-blocks', false );

	gutenberg_override_style(
		'wp-block-editor',
		gutenberg_url( 'build/block-editor/style.css' ),
		array( 'wp-components', 'wp-editor-font' ),
		filemtime( gutenberg_dir_path() . 'build/editor/style.css' )
	);
	wp_style_add_data( 'wp-block-editor', 'rtl', 'replace' );

	gutenberg_override_style(
		'wp-editor',
		gutenberg_url( 'build/editor/style.css' ),
		array( 'wp-components', 'wp-block-editor', 'wp-nux' ),
		filemtime( gutenberg_dir_path() . 'build/editor/style.css' )
	);
	wp_style_add_data( 'wp-editor', 'rtl', 'replace' );

	gutenberg_override_style(
		'wp-edit-post',
		gutenberg_url( 'build/edit-post/style.css' ),
		array( 'wp-components', 'wp-block-editor', 'wp-editor', 'wp-edit-blocks', 'wp-block-library', 'wp-nux' ),
		filemtime( gutenberg_dir_path() . 'build/edit-post/style.css' )
	);
	wp_style_add_data( 'wp-edit-post', 'rtl', 'replace' );

	gutenberg_override_style(
		'wp-components',
		gutenberg_url( 'build/components/style.css' ),
		array(),
		filemtime( gutenberg_dir_path() . 'build/components/style.css' )
	);
	wp_style_add_data( 'wp-components', 'rtl', 'replace' );

	gutenberg_override_style(
		'wp-block-library',
		gutenberg_url( 'build/block-library/style.css' ),
		array(),
		filemtime( gutenberg_dir_path() . 'build/block-library/style.css' )
	);
	wp_style_add_data( 'wp-block-library', 'rtl', 'replace' );

	gutenberg_override_style(
		'wp-format-library',
		gutenberg_url( 'build/format-library/style.css' ),
		array( 'wp-block-editor', 'wp-components' ),
		filemtime( gutenberg_dir_path() . 'build/format-library/style.css' )
	);
	wp_style_add_data( 'wp-format-library', 'rtl', 'replace' );

	gutenberg_override_style(
		'wp-edit-blocks',
		gutenberg_url( 'build/block-library/editor.css' ),
		array(
			'wp-components',
			'wp-editor',
			'wp-block-library',
			// Always include visual styles so the editor never appears broken.
			'wp-block-library-theme',
		),
		filemtime( gutenberg_dir_path() . 'build/block-library/editor.css' )
	);
	wp_style_add_data( 'wp-edit-blocks', 'rtl', 'replace' );

	gutenberg_override_style(
		'wp-nux',
		gutenberg_url( 'build/nux/style.css' ),
		array( 'wp-components' ),
		filemtime( gutenberg_dir_path() . 'build/nux/style.css' )
	);
	wp_style_add_data( 'wp-nux', 'rtl', 'replace' );

	gutenberg_override_style(
		'wp-block-library-theme',
		gutenberg_url( 'build/block-library/theme.css' ),
		array(),
		filemtime( gutenberg_dir_path() . 'build/block-library/theme.css' )
	);
	wp_style_add_data( 'wp-block-library-theme', 'rtl', 'replace' );

	gutenberg_override_style(
		'wp-list-reusable-blocks',
		gutenberg_url( 'build/list-reusable-blocks/style.css' ),
		array( 'wp-components' ),
		filemtime( gutenberg_dir_path() . 'build/list-reusable-blocks/style.css' )
	);
	wp_style_add_data( 'wp-list-reusable-block', 'rtl', 'replace' );

	gutenberg_override_style(
		'wp-edit-widgets',
		gutenberg_url( 'build/edit-widgets/style.css' ),
		array(),
		filemtime( gutenberg_dir_path() . 'build/edit-widgets/style.css' )
	);
	wp_style_add_data( 'wp-edit-widgets', 'rtl', 'replace' );

	if ( defined( 'GUTENBERG_LIVE_RELOAD' ) && GUTENBERG_LIVE_RELOAD ) {
		$live_reload_url = ( GUTENBERG_LIVE_RELOAD === true ) ? 'http://localhost:35729/livereload.js' : GUTENBERG_LIVE_RELOAD;

		wp_enqueue_script(
			'gutenberg-live-reload',
			$live_reload_url
		);
	}
}
add_action( 'wp_enqueue_scripts', 'gutenberg_register_scripts_and_styles', 5 );
add_action( 'admin_enqueue_scripts', 'gutenberg_register_scripts_and_styles', 5 );

/**
 * Registers vendor JavaScript files to be used as dependencies of the editor
 * and plugins.
 *
 * This function is called from a script during the plugin build process, so it
 * should not call any WordPress PHP functions.
 *
 * @since 0.1.0
 */
function gutenberg_register_vendor_scripts() {
<<<<<<< HEAD
	/*
	 * This function is kept as an empty stub, in case Gutenberg should need to
	 * explicitly provide a version newer than that provided by core.
	 */
=======
	$suffix = SCRIPT_DEBUG ? '' : '.min';

	// Vendor Scripts.
	$react_suffix = ( SCRIPT_DEBUG ? '.development' : '.production' ) . $suffix;

	gutenberg_register_vendor_script(
		'react',
		'https://unpkg.com/react@16.8.4/umd/react' . $react_suffix . '.js',
		array( 'wp-polyfill' )
	);
	gutenberg_register_vendor_script(
		'react-dom',
		'https://unpkg.com/react-dom@16.8.4/umd/react-dom' . $react_suffix . '.js',
		array( 'react' )
	);
>>>>>>> 7e5f1d84
}

/**
 * Retrieves a unique and reasonably short and human-friendly filename for a
 * vendor script based on a URL and the script handle.
 *
 * @param  string $handle The name of the script.
 * @param  string $src    Full URL of the external script.
 *
 * @return string         Script filename suitable for local caching.
 *
 * @since 0.1.0
 */
function gutenberg_vendor_script_filename( $handle, $src ) {
	$filename = basename( $src );
	$match    = preg_match(
		'/^'
		. '(?P<ignore>.*?)'
		. '(?P<suffix>\.min)?'
		. '(?P<extension>\.js)'
		. '(?P<extra>.*)'
		. '$/',
		$filename,
		$filename_pieces
	);

	$prefix = $handle;
	$suffix = $match ? $filename_pieces['suffix'] : '';
	$hash   = substr( md5( $src ), 0, 8 );

	return "${prefix}${suffix}.${hash}.js";
}

/**
 * Registers a vendor script from a URL, preferring a locally cached version if
 * possible, or downloading it if the cached version is unavailable or
 * outdated.
 *
 * @param  string $handle Name of the script.
 * @param  string $src    Full URL of the external script.
 * @param  array  $deps   Optional. An array of registered script handles this
 *                        script depends on.
 *
 * @since 0.1.0
 */
function gutenberg_register_vendor_script( $handle, $src, $deps = array() ) {
	if ( defined( 'GUTENBERG_LOAD_VENDOR_SCRIPTS' ) && ! GUTENBERG_LOAD_VENDOR_SCRIPTS ) {
		return;
	}

	$filename = gutenberg_vendor_script_filename( $handle, $src );

	if ( defined( 'GUTENBERG_LIST_VENDOR_ASSETS' ) && GUTENBERG_LIST_VENDOR_ASSETS ) {
		echo "$src|$filename\n";
		return;
	}

	$full_path = gutenberg_dir_path() . 'vendor/' . $filename;

	$needs_fetch = (
		defined( 'GUTENBERG_DEVELOPMENT_MODE' ) && GUTENBERG_DEVELOPMENT_MODE && (
			! file_exists( $full_path ) ||
			time() - filemtime( $full_path ) >= DAY_IN_SECONDS
		)
	);

	if ( $needs_fetch ) {
		// Determine whether we can write to this file.  If not, don't waste
		// time doing a network request.
		// @codingStandardsIgnoreStart
		$f = @fopen( $full_path, 'a' );
		// @codingStandardsIgnoreEnd
		if ( ! $f ) {
			// Failed to open the file for writing, probably due to server
			// permissions.  Enqueue the script directly from the URL instead.
			gutenberg_override_script( $handle, $src, $deps, null );
			return;
		}
		fclose( $f );
		$response = wp_remote_get( $src );
		if ( wp_remote_retrieve_response_code( $response ) === 200 ) {
			$f = fopen( $full_path, 'w' );
			fwrite( $f, wp_remote_retrieve_body( $response ) );
			fclose( $f );
		} elseif ( ! filesize( $full_path ) ) {
			// The request failed. If the file is already cached, continue to
			// use this file. If not, then unlink the 0 byte file, and enqueue
			// the script directly from the URL.
			gutenberg_override_script( $handle, $src, $deps, null );
			unlink( $full_path );
			return;
		}
	}
	gutenberg_override_script(
		$handle,
		gutenberg_url( 'vendor/' . $filename ),
		$deps,
		null
	);
}

/**
 * Assigns a default editor template with a default block by post format, if
 * not otherwise assigned for a new post of type "post".
 *
 * @deprecated 5.3.0
 *
 * @param array $settings Default editor settings.
 *
 * @return array Filtered block editor settings.
 */
function gutenberg_default_post_format_template( $settings ) {
	_deprecated_function( __FUNCTION__, '5.3.0' );

	return $settings;
}

/**
 * Retrieve a stored autosave that is newer than the post save.
 *
 * Deletes autosaves that are older than the post save.
 *
 * @deprecated 5.3.0
 *
 * @return WP_Post|boolean The post autosave. False if none found.
 */
function gutenberg_get_autosave_newer_than_post_save() {
	_deprecated_function( __FUNCTION__, '5.3.0' );

	return false;
}

/**
 * Loads Gutenberg Locale Data.
 *
 * @deprecated 5.2.0
 */
function gutenberg_load_locale_data() {
	_deprecated_function( __FUNCTION__, '5.2.0' );
}

/**
 * Retrieve The available image sizes for a post
 *
 * @deprecated 5.3.0
 *
 * @return array
 */
function gutenberg_get_available_image_sizes() {
	_deprecated_function( __FUNCTION__, '5.3.0' );

	return array();
}

/**
 * Extends block editor settings to include Gutenberg's `editor-styles.css` as
 * taking precedent those styles shipped with core.
 *
 * @param array $settings Default editor settings.
 *
 * @return array Filtered editor settings.
 */
function gutenberg_extend_block_editor_styles( $settings ) {
	$editor_styles_file = gutenberg_dir_path() . 'build/editor/editor-styles.css';

	/*
	 * If, for whatever reason, the built editor styles do not exist, avoid
	 * override and fall back to the default.
	 */
	if ( ! file_exists( $editor_styles_file ) ) {
		return $settings;
	}

	if ( empty( $settings['styles'] ) ) {
		$settings['styles'] = array();
	} else {
		/*
		 * The styles setting is an array of CSS strings, so there is no direct
		 * way to find the default styles. To maximize stability, load (again)
		 * the default styles from disk and find its place in the array.
		 *
		 * See: https://github.com/WordPress/wordpress-develop/blob/5.0.3/src/wp-admin/edit-form-blocks.php#L168-L175
		 */

		$default_styles = file_get_contents(
			ABSPATH . WPINC . '/css/dist/editor/editor-styles.css'
		);

		/*
		 * Iterate backwards from the end of the array since the preferred
		 * insertion point in case not found is prepended as first entry.
		 */
		for ( $i = count( $settings['styles'] ) - 1; $i >= 0; $i-- ) {
			if ( isset( $settings['styles'][ $i ]['css'] ) &&
					$default_styles === $settings['styles'][ $i ]['css'] ) {
				break;
			}
		}
	}

	$editor_styles = array(
		'css' => file_get_contents( $editor_styles_file ),
	);

	// Substitute default styles if found. Otherwise, prepend to setting array.
	if ( isset( $i ) && $i >= 0 ) {
		$settings['styles'][ $i ] = $editor_styles;
	} else {
		array_unshift( $settings['styles'], $editor_styles );
	}

	return $settings;
}
<<<<<<< HEAD
add_filter( 'block_editor_settings', 'gutenberg_extend_block_editor_styles' );

/**
 * Scripts & Styles.
 *
 * Enqueues the needed scripts and styles when visiting the top-level page of
 * the Gutenberg editor.
 *
 * @since 0.1.0
 *
 * @param string $hook Screen name.
 */
function gutenberg_editor_scripts_and_styles( $hook ) {
	global $wp_meta_boxes;

	// Enqueue heartbeat separately as an "optional" dependency of the editor.
	// Heartbeat is used for automatic nonce refreshing, but some hosts choose
	// to disable it outright.
	wp_enqueue_script( 'heartbeat' );

	wp_enqueue_script( 'wp-edit-post' );
	wp_enqueue_script( 'wp-format-library' );
	wp_enqueue_style( 'wp-format-library' );

	global $post;

	// Set initial title to empty string for auto draft for duration of edit.
	// Otherwise, title defaults to and displays as "Auto Draft".
	$is_new_post = 'auto-draft' === $post->post_status;

	// Set the post type name.
	$post_type        = get_post_type( $post );
	$post_type_object = get_post_type_object( $post_type );
	$rest_base        = ! empty( $post_type_object->rest_base ) ? $post_type_object->rest_base : $post_type_object->name;

	$preload_paths = array(
		'/',
		'/wp/v2/types?context=edit',
		'/wp/v2/taxonomies?per_page=-1&context=edit',
		'/wp/v2/themes?status=active',
		sprintf( '/wp/v2/%s/%s?context=edit', $rest_base, $post->ID ),
		sprintf( '/wp/v2/types/%s?context=edit', $post_type ),
		sprintf( '/wp/v2/users/me?post_type=%s&context=edit', $post_type ),
		array( '/wp/v2/media', 'OPTIONS' ),
		array( '/wp/v2/blocks', 'OPTIONS' ),
	);

	/**
	 * Preload common data by specifying an array of REST API paths that will be preloaded.
	 *
	 * Filters the array of paths that will be preloaded.
	 *
	 * @param array $preload_paths Array of paths to preload
	 * @param object $post         The post resource data.
	 */
	$preload_paths = apply_filters( 'block_editor_preload_paths', $preload_paths, $post );

	// Ensure the global $post remains the same after
	// API data is preloaded. Because API preloading
	// can call the_content and other filters, callbacks
	// can unexpectedly modify $post resulting in issues
	// like https://github.com/WordPress/gutenberg/issues/7468.
	$backup_global_post = $post;

	$preload_data = array_reduce(
		$preload_paths,
		'rest_preload_api_request',
		array()
	);

	// Restore the global $post as it was before API preloading.
	$post = $backup_global_post;

	wp_add_inline_script(
		'wp-api-fetch',
		sprintf( 'wp.apiFetch.use( wp.apiFetch.createPreloadingMiddleware( %s ) );', wp_json_encode( $preload_data ) ),
		'after'
	);

	wp_add_inline_script(
		'wp-blocks',
		sprintf( 'wp.blocks.setCategories( %s );', wp_json_encode( get_block_categories( $post ) ) ),
		'after'
	);

	// Assign initial edits, if applicable. These are not initially assigned
	// to the persisted post, but should be included in its save payload.
	if ( $is_new_post ) {
		// Override "(Auto Draft)" new post default title with empty string,
		// or filtered value.
		$initial_edits = array(
			'title'   => $post->post_title,
			'content' => $post->post_content,
			'excerpt' => $post->post_excerpt,
		);
	} else {
		$initial_edits = null;
	}

	// Preload server-registered block schemas.
	wp_add_inline_script(
		'wp-blocks',
		'wp.blocks.unstable__bootstrapServerSideBlockDefinitions(' . json_encode( get_block_editor_server_block_settings() ) . ');'
	);

	// Get admin url for handling meta boxes.
	$meta_box_url = admin_url( 'post.php' );
	$meta_box_url = add_query_arg(
		array(
			'post'            => $post->ID,
			'action'          => 'edit',
			'meta-box-loader' => true,
			'_wpnonce'        => wp_create_nonce( 'meta-box-loader' ),
		),
		$meta_box_url
	);
	wp_localize_script( 'wp-editor', '_wpMetaBoxUrl', $meta_box_url );

	// Initialize the editor.
	$align_wide    = get_theme_support( 'align-wide' );
	$color_palette = current( (array) get_theme_support( 'editor-color-palette' ) );
	$font_sizes    = current( (array) get_theme_support( 'editor-font-sizes' ) );

	/**
	 * Filters the allowed block types for the editor, defaulting to true (all
	 * block types supported).
	 *
	 * @param bool|array $allowed_block_types Array of block type slugs, or
	 *                                        boolean to enable/disable all.
	 * @param object $post                    The post resource data.
	 */
	$allowed_block_types = apply_filters( 'allowed_block_types', true, $post );

	// Get all available templates for the post/page attributes meta-box.
	// The "Default template" array element should only be added if the array is
	// not empty so we do not trigger the template select element without any options
	// besides the default value.
	$available_templates = wp_get_theme()->get_page_templates( get_post( $post->ID ) );
	$available_templates = ! empty( $available_templates ) ? array_merge(
		array(
			'' => apply_filters( 'default_page_template_title', __( 'Default template', 'gutenberg' ), 'rest-api' ),
		),
		$available_templates
	) : $available_templates;

	// Media settings.
	$max_upload_size = wp_max_upload_size();
	if ( ! $max_upload_size ) {
		$max_upload_size = 0;
	}

	// Editor Styles.
	global $editor_styles;
	$styles = array(
		array(
			'css' => file_get_contents(
				ABSPATH . WPINC . '/css/dist/editor/editor-styles.css'
			),
		),
	);

	/* Translators: Use this to specify the CSS font family for the default font */
	$locale_font_family = esc_html_x( 'Noto Serif', 'CSS Font Family for Editor Font', 'gutenberg' );
	$styles[]           = array(
		'css' => "body { font-family: '$locale_font_family' }",
	);

	if ( $editor_styles && current_theme_supports( 'editor-styles' ) ) {
		foreach ( $editor_styles as $style ) {
			if ( filter_var( $style, FILTER_VALIDATE_URL ) ) {
				$styles[] = array(
					'css' => file_get_contents( $style ),
				);
			} else {
				$file = get_theme_file_path( $style );
				if ( file_exists( $file ) ) {
					$styles[] = array(
						'css'     => file_get_contents( $file ),
						'baseURL' => get_theme_file_uri( $style ),
					);
				}
			}
		}
	}

	// Lock settings.
	$user_id = wp_check_post_lock( $post->ID );
	if ( $user_id ) {
		/**
		 * Filters whether to show the post locked dialog.
		 *
		 * Returning a falsey value to the filter will short-circuit displaying the dialog.
		 *
		 * @since 3.6.0
		 *
		 * @param bool         $display Whether to display the dialog. Default true.
		 * @param WP_Post      $post    Post object.
		 * @param WP_User|bool $user    The user id currently editing the post.
		 */
		if ( apply_filters( 'show_post_locked_dialog', true, $post, $user_id ) ) {
			$locked = true;
		}

		$user_details = null;
		if ( $locked ) {
			$user         = get_userdata( $user_id );
			$user_details = array(
				'name' => $user->display_name,
			);
			$avatar       = get_avatar( $user_id, 64 );
			if ( $avatar ) {
				if ( preg_match( "|src='([^']+)'|", $avatar, $matches ) ) {
					$user_details['avatar'] = $matches[1];
				}
			}
		}

		$lock_details = array(
			'isLocked' => $locked,
			'user'     => $user_details,
		);
	} else {

		// Lock the post.
		$active_post_lock = wp_set_post_lock( $post->ID );
		$lock_details     = array(
			'isLocked'       => false,
			'activePostLock' => esc_attr( implode( ':', $active_post_lock ) ),
		);
	}

	/**
	 * Start: Include for phase 2
	 */

	/**
	 * Todo: The hardcoded array should be replaced with a mechanisms that allows core blocks
	 * and third party blocks to specify they already have equivalent blocks, and maybe even allow them
	 * to have a migration function.
	 */
	$core_widgets = array( 'WP_Widget_Pages', 'WP_Widget_Calendar', 'WP_Widget_Archives', 'WP_Widget_Media_Audio', 'WP_Widget_Media_Image', 'WP_Widget_Media_Gallery', 'WP_Widget_Media_Video', 'WP_Widget_Meta', 'WP_Widget_Search', 'WP_Widget_Text', 'WP_Widget_Categories', 'WP_Widget_Recent_Posts', 'WP_Widget_Recent_Comments', 'WP_Widget_RSS', 'WP_Widget_Tag_Cloud', 'WP_Nav_Menu_Widget', 'WP_Widget_Custom_HTML' );

	$has_permissions_to_manage_widgets = current_user_can( 'edit_theme_options' );
	$available_legacy_widgets          = array();
	global $wp_widget_factory, $wp_registered_widgets;
	foreach ( $wp_widget_factory->widgets as $class => $widget_obj ) {
		if ( ! in_array( $class, $core_widgets ) ) {
			$available_legacy_widgets[ $class ] = array(
				'name'             => html_entity_decode( $widget_obj->name ),
				'description'      => html_entity_decode( $widget_obj->widget_options['description'] ),
				'isCallbackWidget' => false,
			);
		}
	}
	foreach ( $wp_registered_widgets as $widget_id => $widget_obj ) {
		if (
			is_array( $widget_obj['callback'] ) &&
			isset( $widget_obj['callback'][0] ) &&
			( $widget_obj['callback'][0] instanceof WP_Widget )
		) {
			continue;
		}
		$available_legacy_widgets[ $widget_id ] = array(
			'name'             => html_entity_decode( $widget_obj['name'] ),
			'description'      => null,
			'isCallbackWidget' => true,
		);
	}
	/**
	 * End: Include for phase 2
	 */

	$editor_settings = array(
		'alignWide'                     => $align_wide,
		'availableTemplates'            => $available_templates,
		/**
		* Start: Include for phase 2
		*/
		'hasPermissionsToManageWidgets' => $has_permissions_to_manage_widgets,
		'availableLegacyWidgets'        => $available_legacy_widgets,
		/**
		* End: Include for phase 2
		*/
		'allowedBlockTypes'             => $allowed_block_types,
		'disableCustomColors'           => get_theme_support( 'disable-custom-colors' ),
		'disableCustomFontSizes'        => get_theme_support( 'disable-custom-font-sizes' ),
		'disablePostFormats'            => ! current_theme_supports( 'post-formats' ),
		'titlePlaceholder'              => apply_filters( 'enter_title_here', __( 'Add title', 'gutenberg' ), $post ),
		'bodyPlaceholder'               => apply_filters( 'write_your_story', __( 'Start writing or type / to choose a block', 'gutenberg' ), $post ),
		'isRTL'                         => is_rtl(),
		'autosaveInterval'              => 10,
		'maxUploadFileSize'             => $max_upload_size,
		'allowedMimeTypes'              => get_allowed_mime_types(),
		'styles'                        => $styles,
		'imageSizes'                    => gutenberg_get_available_image_sizes(),
		'richEditingEnabled'            => user_can_richedit(),

		// Ideally, we'd remove this and rely on a REST API endpoint.
		'postLock'                      => $lock_details,
		'postLockUtils'                 => array(
			'nonce'       => wp_create_nonce( 'lock-post_' . $post->ID ),
			'unlockNonce' => wp_create_nonce( 'update-post_' . $post->ID ),
			'ajaxUrl'     => admin_url( 'admin-ajax.php' ),
		),

		// Whether or not to load the 'postcustom' meta box is stored as a user meta
		// field so that we're not always loading its assets.
		'enableCustomFields'            => (bool) get_user_meta( get_current_user_id(), 'enable_custom_fields', true ),
	);

	$post_autosave = gutenberg_get_autosave_newer_than_post_save( $post );
	if ( $post_autosave ) {
		$editor_settings['autosave'] = array(
			'editLink' => get_edit_post_link( $post_autosave->ID ),
		);
	}

	if ( false !== $color_palette ) {
		$editor_settings['colors'] = $color_palette;
	}

	if ( false !== $font_sizes ) {
		$editor_settings['fontSizes'] = $font_sizes;
	}

	if ( ! empty( $post_type_object->template ) ) {
		$editor_settings['template']     = $post_type_object->template;
		$editor_settings['templateLock'] = ! empty( $post_type_object->template_lock ) ? $post_type_object->template_lock : false;
	}

	$current_screen  = get_current_screen();
	$core_meta_boxes = array();

	// Make sure the current screen is set as well as the normal core metaboxes.
	if ( isset( $current_screen->id ) && isset( $wp_meta_boxes[ $current_screen->id ]['normal']['core'] ) ) {
		$core_meta_boxes = $wp_meta_boxes[ $current_screen->id ]['normal']['core'];
	}

	// Check if the Custom Fields meta box has been removed at some point.
	if ( ! isset( $core_meta_boxes['postcustom'] ) || ! $core_meta_boxes['postcustom'] ) {
		unset( $editor_settings['enableCustomFields'] );
	}

	/**
	 * Filters the settings to pass to the block editor.
	 *
	 * @since 3.7.0
	 *
	 * @param array   $editor_settings Default editor settings.
	 * @param WP_Post $post            Post being edited.
	 */
	$editor_settings = apply_filters( 'block_editor_settings', $editor_settings, $post );

	$init_script = <<<JS
( function() {
	window._wpLoadBlockEditor = new Promise( function( resolve ) {
		wp.domReady( function() {
			resolve( wp.editPost.initializeEditor( 'editor', "%s", %d, %s, %s ) );
		} );
	} );
} )();
JS;

	$script = sprintf(
		$init_script,
		$post->post_type,
		$post->ID,
		wp_json_encode( $editor_settings ),
		wp_json_encode( $initial_edits )
	);
	wp_add_inline_script( 'wp-edit-post', $script );

	/**
	 * Scripts
	 */
	wp_enqueue_media(
		array(
			'post' => $post->ID,
		)
	);
	wp_tinymce_inline_scripts();
	wp_enqueue_editor();

	/**
	 * Styles
	 */
	wp_enqueue_style( 'wp-edit-post' );

	/**
	 * Fires after block assets have been enqueued for the editing interface.
	 *
	 * Call `add_action` on any hook before 'admin_enqueue_scripts'.
	 *
	 * In the function call you supply, simply use `wp_enqueue_script` and
	 * `wp_enqueue_style` to add your functionality to the Gutenberg editor.
	 *
	 * @since 0.4.0
	 */
	do_action( 'enqueue_block_editor_assets' );
}
=======
add_filter( 'block_editor_settings', 'gutenberg_extend_block_editor_styles' );
>>>>>>> 7e5f1d84
<|MERGE_RESOLUTION|>--- conflicted
+++ resolved
@@ -380,12 +380,6 @@
  * @since 0.1.0
  */
 function gutenberg_register_vendor_scripts() {
-<<<<<<< HEAD
-	/*
-	 * This function is kept as an empty stub, in case Gutenberg should need to
-	 * explicitly provide a version newer than that provided by core.
-	 */
-=======
 	$suffix = SCRIPT_DEBUG ? '' : '.min';
 
 	// Vendor Scripts.
@@ -401,7 +395,6 @@
 		'https://unpkg.com/react-dom@16.8.4/umd/react-dom' . $react_suffix . '.js',
 		array( 'react' )
 	);
->>>>>>> 7e5f1d84
 }
 
 /**
@@ -615,407 +608,4 @@
 
 	return $settings;
 }
-<<<<<<< HEAD
-add_filter( 'block_editor_settings', 'gutenberg_extend_block_editor_styles' );
-
-/**
- * Scripts & Styles.
- *
- * Enqueues the needed scripts and styles when visiting the top-level page of
- * the Gutenberg editor.
- *
- * @since 0.1.0
- *
- * @param string $hook Screen name.
- */
-function gutenberg_editor_scripts_and_styles( $hook ) {
-	global $wp_meta_boxes;
-
-	// Enqueue heartbeat separately as an "optional" dependency of the editor.
-	// Heartbeat is used for automatic nonce refreshing, but some hosts choose
-	// to disable it outright.
-	wp_enqueue_script( 'heartbeat' );
-
-	wp_enqueue_script( 'wp-edit-post' );
-	wp_enqueue_script( 'wp-format-library' );
-	wp_enqueue_style( 'wp-format-library' );
-
-	global $post;
-
-	// Set initial title to empty string for auto draft for duration of edit.
-	// Otherwise, title defaults to and displays as "Auto Draft".
-	$is_new_post = 'auto-draft' === $post->post_status;
-
-	// Set the post type name.
-	$post_type        = get_post_type( $post );
-	$post_type_object = get_post_type_object( $post_type );
-	$rest_base        = ! empty( $post_type_object->rest_base ) ? $post_type_object->rest_base : $post_type_object->name;
-
-	$preload_paths = array(
-		'/',
-		'/wp/v2/types?context=edit',
-		'/wp/v2/taxonomies?per_page=-1&context=edit',
-		'/wp/v2/themes?status=active',
-		sprintf( '/wp/v2/%s/%s?context=edit', $rest_base, $post->ID ),
-		sprintf( '/wp/v2/types/%s?context=edit', $post_type ),
-		sprintf( '/wp/v2/users/me?post_type=%s&context=edit', $post_type ),
-		array( '/wp/v2/media', 'OPTIONS' ),
-		array( '/wp/v2/blocks', 'OPTIONS' ),
-	);
-
-	/**
-	 * Preload common data by specifying an array of REST API paths that will be preloaded.
-	 *
-	 * Filters the array of paths that will be preloaded.
-	 *
-	 * @param array $preload_paths Array of paths to preload
-	 * @param object $post         The post resource data.
-	 */
-	$preload_paths = apply_filters( 'block_editor_preload_paths', $preload_paths, $post );
-
-	// Ensure the global $post remains the same after
-	// API data is preloaded. Because API preloading
-	// can call the_content and other filters, callbacks
-	// can unexpectedly modify $post resulting in issues
-	// like https://github.com/WordPress/gutenberg/issues/7468.
-	$backup_global_post = $post;
-
-	$preload_data = array_reduce(
-		$preload_paths,
-		'rest_preload_api_request',
-		array()
-	);
-
-	// Restore the global $post as it was before API preloading.
-	$post = $backup_global_post;
-
-	wp_add_inline_script(
-		'wp-api-fetch',
-		sprintf( 'wp.apiFetch.use( wp.apiFetch.createPreloadingMiddleware( %s ) );', wp_json_encode( $preload_data ) ),
-		'after'
-	);
-
-	wp_add_inline_script(
-		'wp-blocks',
-		sprintf( 'wp.blocks.setCategories( %s );', wp_json_encode( get_block_categories( $post ) ) ),
-		'after'
-	);
-
-	// Assign initial edits, if applicable. These are not initially assigned
-	// to the persisted post, but should be included in its save payload.
-	if ( $is_new_post ) {
-		// Override "(Auto Draft)" new post default title with empty string,
-		// or filtered value.
-		$initial_edits = array(
-			'title'   => $post->post_title,
-			'content' => $post->post_content,
-			'excerpt' => $post->post_excerpt,
-		);
-	} else {
-		$initial_edits = null;
-	}
-
-	// Preload server-registered block schemas.
-	wp_add_inline_script(
-		'wp-blocks',
-		'wp.blocks.unstable__bootstrapServerSideBlockDefinitions(' . json_encode( get_block_editor_server_block_settings() ) . ');'
-	);
-
-	// Get admin url for handling meta boxes.
-	$meta_box_url = admin_url( 'post.php' );
-	$meta_box_url = add_query_arg(
-		array(
-			'post'            => $post->ID,
-			'action'          => 'edit',
-			'meta-box-loader' => true,
-			'_wpnonce'        => wp_create_nonce( 'meta-box-loader' ),
-		),
-		$meta_box_url
-	);
-	wp_localize_script( 'wp-editor', '_wpMetaBoxUrl', $meta_box_url );
-
-	// Initialize the editor.
-	$align_wide    = get_theme_support( 'align-wide' );
-	$color_palette = current( (array) get_theme_support( 'editor-color-palette' ) );
-	$font_sizes    = current( (array) get_theme_support( 'editor-font-sizes' ) );
-
-	/**
-	 * Filters the allowed block types for the editor, defaulting to true (all
-	 * block types supported).
-	 *
-	 * @param bool|array $allowed_block_types Array of block type slugs, or
-	 *                                        boolean to enable/disable all.
-	 * @param object $post                    The post resource data.
-	 */
-	$allowed_block_types = apply_filters( 'allowed_block_types', true, $post );
-
-	// Get all available templates for the post/page attributes meta-box.
-	// The "Default template" array element should only be added if the array is
-	// not empty so we do not trigger the template select element without any options
-	// besides the default value.
-	$available_templates = wp_get_theme()->get_page_templates( get_post( $post->ID ) );
-	$available_templates = ! empty( $available_templates ) ? array_merge(
-		array(
-			'' => apply_filters( 'default_page_template_title', __( 'Default template', 'gutenberg' ), 'rest-api' ),
-		),
-		$available_templates
-	) : $available_templates;
-
-	// Media settings.
-	$max_upload_size = wp_max_upload_size();
-	if ( ! $max_upload_size ) {
-		$max_upload_size = 0;
-	}
-
-	// Editor Styles.
-	global $editor_styles;
-	$styles = array(
-		array(
-			'css' => file_get_contents(
-				ABSPATH . WPINC . '/css/dist/editor/editor-styles.css'
-			),
-		),
-	);
-
-	/* Translators: Use this to specify the CSS font family for the default font */
-	$locale_font_family = esc_html_x( 'Noto Serif', 'CSS Font Family for Editor Font', 'gutenberg' );
-	$styles[]           = array(
-		'css' => "body { font-family: '$locale_font_family' }",
-	);
-
-	if ( $editor_styles && current_theme_supports( 'editor-styles' ) ) {
-		foreach ( $editor_styles as $style ) {
-			if ( filter_var( $style, FILTER_VALIDATE_URL ) ) {
-				$styles[] = array(
-					'css' => file_get_contents( $style ),
-				);
-			} else {
-				$file = get_theme_file_path( $style );
-				if ( file_exists( $file ) ) {
-					$styles[] = array(
-						'css'     => file_get_contents( $file ),
-						'baseURL' => get_theme_file_uri( $style ),
-					);
-				}
-			}
-		}
-	}
-
-	// Lock settings.
-	$user_id = wp_check_post_lock( $post->ID );
-	if ( $user_id ) {
-		/**
-		 * Filters whether to show the post locked dialog.
-		 *
-		 * Returning a falsey value to the filter will short-circuit displaying the dialog.
-		 *
-		 * @since 3.6.0
-		 *
-		 * @param bool         $display Whether to display the dialog. Default true.
-		 * @param WP_Post      $post    Post object.
-		 * @param WP_User|bool $user    The user id currently editing the post.
-		 */
-		if ( apply_filters( 'show_post_locked_dialog', true, $post, $user_id ) ) {
-			$locked = true;
-		}
-
-		$user_details = null;
-		if ( $locked ) {
-			$user         = get_userdata( $user_id );
-			$user_details = array(
-				'name' => $user->display_name,
-			);
-			$avatar       = get_avatar( $user_id, 64 );
-			if ( $avatar ) {
-				if ( preg_match( "|src='([^']+)'|", $avatar, $matches ) ) {
-					$user_details['avatar'] = $matches[1];
-				}
-			}
-		}
-
-		$lock_details = array(
-			'isLocked' => $locked,
-			'user'     => $user_details,
-		);
-	} else {
-
-		// Lock the post.
-		$active_post_lock = wp_set_post_lock( $post->ID );
-		$lock_details     = array(
-			'isLocked'       => false,
-			'activePostLock' => esc_attr( implode( ':', $active_post_lock ) ),
-		);
-	}
-
-	/**
-	 * Start: Include for phase 2
-	 */
-
-	/**
-	 * Todo: The hardcoded array should be replaced with a mechanisms that allows core blocks
-	 * and third party blocks to specify they already have equivalent blocks, and maybe even allow them
-	 * to have a migration function.
-	 */
-	$core_widgets = array( 'WP_Widget_Pages', 'WP_Widget_Calendar', 'WP_Widget_Archives', 'WP_Widget_Media_Audio', 'WP_Widget_Media_Image', 'WP_Widget_Media_Gallery', 'WP_Widget_Media_Video', 'WP_Widget_Meta', 'WP_Widget_Search', 'WP_Widget_Text', 'WP_Widget_Categories', 'WP_Widget_Recent_Posts', 'WP_Widget_Recent_Comments', 'WP_Widget_RSS', 'WP_Widget_Tag_Cloud', 'WP_Nav_Menu_Widget', 'WP_Widget_Custom_HTML' );
-
-	$has_permissions_to_manage_widgets = current_user_can( 'edit_theme_options' );
-	$available_legacy_widgets          = array();
-	global $wp_widget_factory, $wp_registered_widgets;
-	foreach ( $wp_widget_factory->widgets as $class => $widget_obj ) {
-		if ( ! in_array( $class, $core_widgets ) ) {
-			$available_legacy_widgets[ $class ] = array(
-				'name'             => html_entity_decode( $widget_obj->name ),
-				'description'      => html_entity_decode( $widget_obj->widget_options['description'] ),
-				'isCallbackWidget' => false,
-			);
-		}
-	}
-	foreach ( $wp_registered_widgets as $widget_id => $widget_obj ) {
-		if (
-			is_array( $widget_obj['callback'] ) &&
-			isset( $widget_obj['callback'][0] ) &&
-			( $widget_obj['callback'][0] instanceof WP_Widget )
-		) {
-			continue;
-		}
-		$available_legacy_widgets[ $widget_id ] = array(
-			'name'             => html_entity_decode( $widget_obj['name'] ),
-			'description'      => null,
-			'isCallbackWidget' => true,
-		);
-	}
-	/**
-	 * End: Include for phase 2
-	 */
-
-	$editor_settings = array(
-		'alignWide'                     => $align_wide,
-		'availableTemplates'            => $available_templates,
-		/**
-		* Start: Include for phase 2
-		*/
-		'hasPermissionsToManageWidgets' => $has_permissions_to_manage_widgets,
-		'availableLegacyWidgets'        => $available_legacy_widgets,
-		/**
-		* End: Include for phase 2
-		*/
-		'allowedBlockTypes'             => $allowed_block_types,
-		'disableCustomColors'           => get_theme_support( 'disable-custom-colors' ),
-		'disableCustomFontSizes'        => get_theme_support( 'disable-custom-font-sizes' ),
-		'disablePostFormats'            => ! current_theme_supports( 'post-formats' ),
-		'titlePlaceholder'              => apply_filters( 'enter_title_here', __( 'Add title', 'gutenberg' ), $post ),
-		'bodyPlaceholder'               => apply_filters( 'write_your_story', __( 'Start writing or type / to choose a block', 'gutenberg' ), $post ),
-		'isRTL'                         => is_rtl(),
-		'autosaveInterval'              => 10,
-		'maxUploadFileSize'             => $max_upload_size,
-		'allowedMimeTypes'              => get_allowed_mime_types(),
-		'styles'                        => $styles,
-		'imageSizes'                    => gutenberg_get_available_image_sizes(),
-		'richEditingEnabled'            => user_can_richedit(),
-
-		// Ideally, we'd remove this and rely on a REST API endpoint.
-		'postLock'                      => $lock_details,
-		'postLockUtils'                 => array(
-			'nonce'       => wp_create_nonce( 'lock-post_' . $post->ID ),
-			'unlockNonce' => wp_create_nonce( 'update-post_' . $post->ID ),
-			'ajaxUrl'     => admin_url( 'admin-ajax.php' ),
-		),
-
-		// Whether or not to load the 'postcustom' meta box is stored as a user meta
-		// field so that we're not always loading its assets.
-		'enableCustomFields'            => (bool) get_user_meta( get_current_user_id(), 'enable_custom_fields', true ),
-	);
-
-	$post_autosave = gutenberg_get_autosave_newer_than_post_save( $post );
-	if ( $post_autosave ) {
-		$editor_settings['autosave'] = array(
-			'editLink' => get_edit_post_link( $post_autosave->ID ),
-		);
-	}
-
-	if ( false !== $color_palette ) {
-		$editor_settings['colors'] = $color_palette;
-	}
-
-	if ( false !== $font_sizes ) {
-		$editor_settings['fontSizes'] = $font_sizes;
-	}
-
-	if ( ! empty( $post_type_object->template ) ) {
-		$editor_settings['template']     = $post_type_object->template;
-		$editor_settings['templateLock'] = ! empty( $post_type_object->template_lock ) ? $post_type_object->template_lock : false;
-	}
-
-	$current_screen  = get_current_screen();
-	$core_meta_boxes = array();
-
-	// Make sure the current screen is set as well as the normal core metaboxes.
-	if ( isset( $current_screen->id ) && isset( $wp_meta_boxes[ $current_screen->id ]['normal']['core'] ) ) {
-		$core_meta_boxes = $wp_meta_boxes[ $current_screen->id ]['normal']['core'];
-	}
-
-	// Check if the Custom Fields meta box has been removed at some point.
-	if ( ! isset( $core_meta_boxes['postcustom'] ) || ! $core_meta_boxes['postcustom'] ) {
-		unset( $editor_settings['enableCustomFields'] );
-	}
-
-	/**
-	 * Filters the settings to pass to the block editor.
-	 *
-	 * @since 3.7.0
-	 *
-	 * @param array   $editor_settings Default editor settings.
-	 * @param WP_Post $post            Post being edited.
-	 */
-	$editor_settings = apply_filters( 'block_editor_settings', $editor_settings, $post );
-
-	$init_script = <<<JS
-( function() {
-	window._wpLoadBlockEditor = new Promise( function( resolve ) {
-		wp.domReady( function() {
-			resolve( wp.editPost.initializeEditor( 'editor', "%s", %d, %s, %s ) );
-		} );
-	} );
-} )();
-JS;
-
-	$script = sprintf(
-		$init_script,
-		$post->post_type,
-		$post->ID,
-		wp_json_encode( $editor_settings ),
-		wp_json_encode( $initial_edits )
-	);
-	wp_add_inline_script( 'wp-edit-post', $script );
-
-	/**
-	 * Scripts
-	 */
-	wp_enqueue_media(
-		array(
-			'post' => $post->ID,
-		)
-	);
-	wp_tinymce_inline_scripts();
-	wp_enqueue_editor();
-
-	/**
-	 * Styles
-	 */
-	wp_enqueue_style( 'wp-edit-post' );
-
-	/**
-	 * Fires after block assets have been enqueued for the editing interface.
-	 *
-	 * Call `add_action` on any hook before 'admin_enqueue_scripts'.
-	 *
-	 * In the function call you supply, simply use `wp_enqueue_script` and
-	 * `wp_enqueue_style` to add your functionality to the Gutenberg editor.
-	 *
-	 * @since 0.4.0
-	 */
-	do_action( 'enqueue_block_editor_assets' );
-}
-=======
-add_filter( 'block_editor_settings', 'gutenberg_extend_block_editor_styles' );
->>>>>>> 7e5f1d84
+add_filter( 'block_editor_settings', 'gutenberg_extend_block_editor_styles' );