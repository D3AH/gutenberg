--- conflicted
+++ resolved
@@ -16,13 +16,8 @@
 /**
  * Internal dependencies
  */
-<<<<<<< HEAD
 import { MediaPlaceholder, RichText, BlockControls, InspectorControls, BottomSheet } from '@wordpress/editor';
-import { Toolbar, ToolbarButton, Spinner } from '@wordpress/components';
-=======
-import { MediaPlaceholder, RichText, BlockControls, InspectorControls } from '@wordpress/editor';
 import { Toolbar, ToolbarButton, Spinner, Dashicon } from '@wordpress/components';
->>>>>>> 62f61631
 import { __ } from '@wordpress/i18n';
 import ImageSize from './image-size';
 import { isURL } from '@wordpress/url';
@@ -38,13 +33,10 @@
 		super( props );
 
 		this.state = {
+			showSettings: false,
 			progress: 0,
 			isUploadInProgress: false,
-<<<<<<< HEAD
-			showSettings: false,
-=======
 			isUploadFailed: false,
->>>>>>> 62f61631
 		};
 
 		this.mediaUpload = this.mediaUpload.bind( this );
@@ -217,62 +209,6 @@
 		const progress = this.state.progress * 100;
 
 		return (
-<<<<<<< HEAD
-			<View style={ { flex: 1 } }>
-				{ showSpinner && <Spinner progress={ progress } /> }
-				<BlockControls>
-					{ toolbarEditButton }
-				</BlockControls>
-				<InspectorControls>
-					<ToolbarButton
-						label={ __( 'Image Settings' ) }
-						icon="admin-generic"
-						onClick={ onImageSettingsButtonPressed }
-					/>
-				</InspectorControls>
-				<ImageSize src={ url } >
-					{ ( sizes ) => {
-						const {
-							imageWidthWithinContainer,
-							imageHeightWithinContainer,
-						} = sizes;
-
-						let finalHeight = imageHeightWithinContainer;
-						if ( height > 0 && height < imageHeightWithinContainer ) {
-							finalHeight = height;
-						}
-
-						let finalWidth = imageWidthWithinContainer;
-						if ( width > 0 && width < imageWidthWithinContainer ) {
-							finalWidth = width;
-						}
-
-						return (
-							<View style={ { flex: 1 } } >
-								{ getInspectorControls() }
-								<Image
-									style={ { width: finalWidth, height: finalHeight, opacity } }
-									resizeMethod="scale"
-									source={ { uri: url } }
-									key={ url }
-								/>
-							</View>
-						);
-					} }
-				</ImageSize>
-				{ ( ! RichText.isEmpty( caption ) > 0 || isSelected ) && (
-					<View style={ { padding: 12, flex: 1 } }>
-						<TextInput
-							style={ { textAlign: 'center' } }
-							underlineColorAndroid="transparent"
-							value={ caption }
-							placeholder={ __( 'Write caption…' ) }
-							onChangeText={ ( newCaption ) => setAttributes( { caption: newCaption } ) }
-						/>
-					</View>
-				) }
-			</View>
-=======
 			<TouchableWithoutFeedback onPress={ this.onImagePressed } disabled={ ! isSelected }>
 				<View style={ { flex: 1 } }>
 					{ showSpinner && <Spinner progress={ progress } /> }
@@ -280,7 +216,11 @@
 						{ toolbarEditButton }
 					</BlockControls>
 					<InspectorControls>
-						{ inlineToolbarButtons }
+						<ToolbarButton
+							label={ __( 'Image Settings' ) }
+							icon="admin-generic"
+							onClick={ onImageSettingsButtonPressed }
+						/>
 					</InspectorControls>
 					<ImageSize src={ url } >
 						{ ( sizes ) => {
@@ -331,7 +271,6 @@
 					) }
 				</View>
 			</TouchableWithoutFeedback>
->>>>>>> 62f61631
 		);
 	}
 }