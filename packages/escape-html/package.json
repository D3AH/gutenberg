--- conflicted
+++ resolved
@@ -1,10 +1,6 @@
 {
 	"name": "@wordpress/escape-html",
-<<<<<<< HEAD
-	"version": "1.1.0",
-=======
 	"version": "1.1.1",
->>>>>>> 7e5f1d84
 	"description": "Escape HTML utils.",
 	"author": "The WordPress Contributors",
 	"license": "GPL-2.0-or-later",
