# Scripts

Collection of reusable scripts for WordPress development. For convenience, every tool provided in this package comes with a recommended configuration.

Command-line interfaces help to turn working with an app into a pleasant experience, but it is still not enough to keep it easy to maintain in the long run. Developers are left on their own to keep all configurations and dependent tools up to date. This problem multiplies when they own more than one project which shares the same setup. Fortunately, there is a pattern that can simplify maintainers life – reusable scripts. This idea boils down to moving all the necessary configurations and scripts to one single tool dependency. In most cases, it should be possible to accomplish all tasks using the default settings, but some customization is allowed, too. With all that in place updating all projects should become a very straightforward task.

_This package is inspired by [react-scripts](https://www.npmjs.com/package/react-scripts) and [kcd-scripts](https://www.npmjs.com/package/kcd-scripts)._

## Installation

Install the module

```bash
npm install @wordpress/scripts --save-dev
```

## Setup

This is a CLI and exposes a binary called `wp-scripts` so you can call it directly. However this module is designed to be configured using the `scripts` section in the `package.json` file of your project.

_Example:_

```json
{
	"scripts": {
		"build": "wp-scripts run build",
		"check-engines": "wp-scripts check-engines",
		"check-licenses": "wp-scripts check-licenses --production",
		"lint:css": "wp-scripts lint-style '**/*.css'",
		"lint:js": "wp-scripts lint-js .",
		"lint:pkg-json": "wp-scripts lint-pkg-json .",
		"start": "wp-scripts start",
		"test:e2e": "wp-scripts test-e2e",
		"test:unit": "wp-scripts test-unit-js"
	}
}
```

It might also be a good idea to get familiar with the [JavaScript Build Setup tutorial](/docs/designers-developers/developers/tutorials/javascript/js-build-setup.md) for setting up a development environment to use ESNext syntax. It gives a very in-depth explanation of how to use the [build](#build) and [start](#start) scripts.

## Available Scripts

### `build`

<<<<<<< HEAD
Transforms your code according the configuration provided so it's ready for production and optimized for the best performance. It uses [webpack](https://webpack.js.org/) behind the scenes. It'll lookup for a webpack config in the top-level directory of your package and will use it if it finds one. If none is found, it'll use the default config bundled within `@wordpress/scripts` packages. Learn more in the "webpack config" section.
=======
Transforms your code according the configuration provided so it's ready for production and optimized for the best performance. The entry point for your project's code should be located in `src/index.js`. The output generated will be written to `build/index.js`. This script exits after producing a single build. For incremental builds, better suited for development, see the [start](#start) script.
>>>>>>> 7e5f1d84

_Example:_

```json
{
	"scripts": {
		"build": "wp-scripts build"
	}
}
```

This is how you execute the script with presented setup:
<<<<<<< HEAD

* `npm run build` - builds the code for production.
=======

* `npm run build` - builds the code for production.

#### Advanced information

This script uses [webpack](https://webpack.js.org/) behind the scenes. It'll look for a webpack config in the top-level directory of your package and will use it if it finds one. If none is found, it'll use the default config provided by `@wordpress/scripts` packages. Learn more in the [Advanced Usage](#advanced-usage) section.
>>>>>>> 7e5f1d84

### `check-engines`

Checks if the current `node`, `npm` (or `yarn`) versions match the given [semantic version](https://semver.org/) ranges. If the given version is not satisfied, information about installing the needed version is printed and the program exits with an error code.

_Example:_

```json
{
	"scripts": {
		"check-engines": "wp-scripts check-engines"
	}
}
```

This is how you execute the script with presented setup:

* `npm run check-engines` - checks installed version of `node` and `npm`.

#### Advanced information

It uses [check-node-version](https://www.npmjs.com/package/check-node-version) behind the scenes with the recommended configuration provided. You can specify your own ranges as described in [check-node-version docs](https://www.npmjs.com/package/check-node-version). Learn more in the [Advanced Usage](#advanced-usage) section.

### `check-licenses`

Validates that all dependencies of a project are compatible with the project's own license.

_Example:_

```json
{
	"scripts": {
		"check-licenses": "wp-scripts check-licenses --prod --gpl2 --ignore=abab"
	}
}
```

_Flags_:

- `--prod` (or `--production`): When present, validates only `dependencies` and not `devDependencies`
- `--dev` (or `--development`): When present, validates both `dependencies` and `devDependencies`
- `--gpl2`: Validates against [GPLv2 license compatibility](https://www.gnu.org/licenses/license-list.en.html)
- `--ignore=a,b,c`: A comma-separated set of package names to ignore for validation. This is intended to be used primarily in cases where a dependency's `license` field is malformed. It's assumed that any `ignored` package argument would be manually vetted for compatibility by the project owner.

### `lint-js`

Helps enforce coding style guidelines for your JavaScript files.

_Example:_

```json
{
	"scripts": {
		"lint:js": "wp-scripts lint-js ."
	}
}
```

This is how you execute the script with presented setup:

* `npm run lint:js` - lints JavaScript files in the entire project's directories.

#### Advanced information

It uses [eslint](https://eslint.org/) with the set of recommended rules defined in [@wordpress/eslint-plugin](https://www.npmjs.com/package/@wordpress/eslint-plugin) npm package. You can override default rules with your own as described in [eslint docs](https://eslint.org/docs/rules/). Learn more in the [Advanced Usage](#advanced-usage) section.

### `lint-pkg-json`

Helps enforce standards for your `package.json` files.

_Example:_

```json
{
	"scripts": {
		"lint:pkg-json": "wp-scripts lint-pkg-json ."
	}
}
```

This is how you execute those scripts using the presented setup:

* `npm run lint:pkg-json` - lints `package.json` file in the project's root folder.

#### Advanced information

It uses [npm-package-json-lint](https://www.npmjs.com/package/npm-package-json-lint) with the set of recommended rules defined in [@wordpress/npm-package-json-lint-config](https://www.npmjs.com/package/@wordpress/npm-package-json-lint-config) npm package. You can override default rules with your own as described in [npm-package-json-lint wiki](https://github.com/tclindner/npm-package-json-lint/wiki). Learn more in the [Advanced Usage](#advanced-usage) section.

### `lint-style`

Helps enforce coding style guidelines for your style files.

_Example:_

```json
{
	"scripts": {
		"lint:css": "wp-scripts lint-style '**/*.css'"
	}
}
```

This is how you execute the script with presented setup:

* `npm run lint:css` - lints CSS files in the whole project's directory.

#### Advanced information

It uses [stylelint](https://github.com/stylelint/stylelint) with the [stylelint-config-wordpress](https://github.com/WordPress-Coding-Standards/stylelint-config-wordpress) configuration per the [WordPress CSS Coding Standards](https://make.wordpress.org/core/handbook/best-practices/coding-standards/css/). You can override them with your own rules as described in [stylelint user guide](https://github.com/stylelint/stylelint/docs/user-guide.md). Learn more in the [Advanced Usage](#advanced-usage) section.

### `start`

<<<<<<< HEAD
Transforms your code according the configuration provided so it's ready for development. The script will automatically rebuild if you make changes to the code, and you will see the build errors in the console. It uses [webpack](https://webpack.js.org/) behind the scenes. It'll lookup for a webpack config in the top-level directory of your package and will use it if it finds one. If none is found, it'll use the default config bundled within `@wordpress/scripts` packages. Learn more in the "webpack config" section.
=======
Transforms your code according the configuration provided so it's ready for development. The script will automatically rebuild if you make changes to the code, and you will see the build errors in the console. The entry point for your project's code should be located in `src/index.js`. The output generated will be written to `build/index.js`. For single builds, better suited for production, see the [build](#build) script.
>>>>>>> 7e5f1d84

_Example:_

```json
{
	"scripts": {
		"start": "wp-scripts start"
	}
}
```

This is how you execute the script with presented setup:

* `npm start` - starts the build for development.

#### Advanced information

This script uses [webpack](https://webpack.js.org/) behind the scenes. It'll look for a webpack config in the top-level directory of your package and will use it if it finds one. If none is found, it'll use the default config provided by `@wordpress/scripts` packages. Learn more in the [Advanced Usage](#advanced-usage) section.

### `test-e2e`

Launches the End-To-End (E2E) test runner. Writing tests can be done using the [Jest API](https://jestjs.io/docs/en/api) in combination with the [Puppeteer API](https://github.com/GoogleChrome/puppeteer/blob/master/docs/api.md):

> [Jest](https://jestjs.io/) is a delightful JavaScript Testing Framework with a focus on simplicity.

> [Puppeteer](https://pptr.dev/) is a Node library which provides a high-level API to control Chrome or Chromium over the [DevTools Protocol](https://chromedevtools.github.io/devtools-protocol/). Puppeteer runs [headless](https://developers.google.com/web/updates/2017/04/headless-chrome) by default, but can be configured to run full (non-headless) Chrome or Chromium.

_Example:_

```json
{
	"scripts": {
		"test:e2e": "wp-scripts test-e2e",
		"test:e2e:help": "wp-scripts test-e2e --help"
	}
}
```

This is how you execute those scripts using the presented setup:

* `npm run test:e2e` - runs all unit tests.
* `npm run test:e2e:help` - prints all available options to configure unit tests runner.

This script automatically detects the best config to start Puppeteer but sometimes you may need to specify custom options:
 - You can add a `jest-puppeteer.config.js` at the root of the project or define a custom path using `JEST_PUPPETEER_CONFIG` environment variable. Check [jest-puppeteer](https://github.com/smooth-code/jest-puppeteer#jest-puppeteerconfigjs) for more details.

We enforce that all tests run serially in the current process using [--runInBand](https://jestjs.io/docs/en/cli#runinband) Jest CLI option to avoid conflicts between tests caused by the fact that they share the same WordPress instance.

#### Advanced information

It uses [Jest](https://jestjs.io/) behind the scenes and you are able to use all of its [CLI options](https://jestjs.io/docs/en/cli.html). You can also run `./node_modules/.bin/wp-scripts test:e2e --help` or `npm run test:e2e:help` (as mentioned above) to view all of the available options. Learn more in the [Advanced Usage](#advanced-usage) section.

### `test-unit-js`

_Alias_: `test-unit-jest`

Launches the unit test runner. Writing tests can be done using the [Jest API](https://jestjs.io/docs/en/api).

_Example:_

```json
{
	"scripts": {
		"test:unit": "wp-scripts test-unit-js",
		"test:unit:help": "wp-scripts test-unit-js --help",
		"test:unit:watch": "wp-scripts test-unit-js --watch"
	}
}
```

This is how you execute those scripts using the presented setup:

* `npm run test:unit` - runs all unit tests.
* `npm run test:unit:help` - prints all available options to configure unit tests runner.
* `npm run test:unit:watch` - runs all unit tests in the watch mode.

<<<<<<< HEAD
## webpack config

The `build` and `start` commands use [webpack](https://webpack.js.org/) behind the scenes. webpack is a tool that helps you transform your code into something else. For example: it can take code written in ESNext and output ES5 compatible code that is minified for production.

### Default webpack config
=======
#### Advanced information

It uses [Jest](https://jestjs.io/) behind the scenes and you are able to use all of its [CLI options](https://jestjs.io/docs/en/cli.html). You can also run `./node_modules/.bin/wp-scripts test:unit --help` or `npm run test:unit:help` (as mentioned above) to view all of the available options. By default, it uses the set of recommended options defined in [@wordpress/jest-preset-default](https://www.npmjs.com/package/@wordpress/jest-preset-default) npm package. You can override them with your own options as described in [Jest documentation](https://jestjs.io/docs/en/configuration). Learn more in the [Advanced Usage](#advanced-usage) section.

## Advanced Usage

In general, this package should be used with the set of recommended config files. While it is possible to override every single config file provided, if you have to do it, it means that your use case is more complex than anticipated. If that happens, it would be better to avoid using the whole abstraction layer and set up your project with full control over tooling used.

### Webpack config

The `build` and `start` commands use [webpack](https://webpack.js.org/) behind the scenes. webpack is a tool that helps you transform your code into something else. For example: it can take code written in ESNext and output ES5 compatible code that is minified for production.

#### Default webpack config
>>>>>>> 7e5f1d84

`@wordpress/scripts` bundles the default webpack config used as a base by the WordPress editor. These are the defaults:

* [Entry](https://webpack.js.org/configuration/entry-context/#entry): `src/index.js`
* [Output](https://webpack.js.org/configuration/output): `build/index.js`
* [Externals](https://webpack.js.org/configuration/externals). These are libraries that are to be found in the global scope:

Package | Input syntax | Output
--- | --- | ---
React | `import x from React;` | `var x = window.React.x;`
ReactDOM | `import x from ReactDOM;` | `var x = window.ReactDOM.x;`
moment | `import x from moment;` | `var x = window.moment.x;`
jQuery | `import x from jQuery;` | `var x = window.jQuery.x;`
lodash | `import x from lodash;` | `var x = window.lodash.x;`
lodash-es | `import x from lodash-es;` | `var x = window.lodash.x;`
WordPress packages | `import x from '@wordpress/package-name` | `var x = window.wp.packageName.x`

<<<<<<< HEAD
### Provide your own webpack config
=======
#### Provide your own webpack config
>>>>>>> 7e5f1d84

Should there be any situation where you want to provide your own webpack config, you can do so. The `build` and `start` commands will use your provided file when:

* the command receives a `--config` argument. Example: `wp-scripts build --config my-own-webpack-config.js`.
* there is a file called `webpack.config.js` or `webpack.config.babel.js` in the top-level directory of your package (at the same level than your `package.json`).

<br/><br/><p align="center"><img src="https://s.w.org/style/images/codeispoetry.png?1" alt="Code is Poetry." /></p><|MERGE_RESOLUTION|>--- conflicted
+++ resolved
@@ -42,11 +42,7 @@
 
 ### `build`
 
-<<<<<<< HEAD
-Transforms your code according the configuration provided so it's ready for production and optimized for the best performance. It uses [webpack](https://webpack.js.org/) behind the scenes. It'll lookup for a webpack config in the top-level directory of your package and will use it if it finds one. If none is found, it'll use the default config bundled within `@wordpress/scripts` packages. Learn more in the "webpack config" section.
-=======
 Transforms your code according the configuration provided so it's ready for production and optimized for the best performance. The entry point for your project's code should be located in `src/index.js`. The output generated will be written to `build/index.js`. This script exits after producing a single build. For incremental builds, better suited for development, see the [start](#start) script.
->>>>>>> 7e5f1d84
 
 _Example:_
 
@@ -59,17 +55,12 @@
 ```
 
 This is how you execute the script with presented setup:
-<<<<<<< HEAD
 
 * `npm run build` - builds the code for production.
-=======
-
-* `npm run build` - builds the code for production.
 
 #### Advanced information
 
 This script uses [webpack](https://webpack.js.org/) behind the scenes. It'll look for a webpack config in the top-level directory of your package and will use it if it finds one. If none is found, it'll use the default config provided by `@wordpress/scripts` packages. Learn more in the [Advanced Usage](#advanced-usage) section.
->>>>>>> 7e5f1d84
 
 ### `check-engines`
 
@@ -182,11 +173,7 @@
 
 ### `start`
 
-<<<<<<< HEAD
-Transforms your code according the configuration provided so it's ready for development. The script will automatically rebuild if you make changes to the code, and you will see the build errors in the console. It uses [webpack](https://webpack.js.org/) behind the scenes. It'll lookup for a webpack config in the top-level directory of your package and will use it if it finds one. If none is found, it'll use the default config bundled within `@wordpress/scripts` packages. Learn more in the "webpack config" section.
-=======
 Transforms your code according the configuration provided so it's ready for development. The script will automatically rebuild if you make changes to the code, and you will see the build errors in the console. The entry point for your project's code should be located in `src/index.js`. The output generated will be written to `build/index.js`. For single builds, better suited for production, see the [build](#build) script.
->>>>>>> 7e5f1d84
 
 _Example:_
 
@@ -263,27 +250,19 @@
 * `npm run test:unit:help` - prints all available options to configure unit tests runner.
 * `npm run test:unit:watch` - runs all unit tests in the watch mode.
 
-<<<<<<< HEAD
-## webpack config
+#### Advanced information
+
+It uses [Jest](https://jestjs.io/) behind the scenes and you are able to use all of its [CLI options](https://jestjs.io/docs/en/cli.html). You can also run `./node_modules/.bin/wp-scripts test:unit --help` or `npm run test:unit:help` (as mentioned above) to view all of the available options. By default, it uses the set of recommended options defined in [@wordpress/jest-preset-default](https://www.npmjs.com/package/@wordpress/jest-preset-default) npm package. You can override them with your own options as described in [Jest documentation](https://jestjs.io/docs/en/configuration). Learn more in the [Advanced Usage](#advanced-usage) section.
+
+## Advanced Usage
+
+In general, this package should be used with the set of recommended config files. While it is possible to override every single config file provided, if you have to do it, it means that your use case is more complex than anticipated. If that happens, it would be better to avoid using the whole abstraction layer and set up your project with full control over tooling used.
+
+### Webpack config
 
 The `build` and `start` commands use [webpack](https://webpack.js.org/) behind the scenes. webpack is a tool that helps you transform your code into something else. For example: it can take code written in ESNext and output ES5 compatible code that is minified for production.
 
-### Default webpack config
-=======
-#### Advanced information
-
-It uses [Jest](https://jestjs.io/) behind the scenes and you are able to use all of its [CLI options](https://jestjs.io/docs/en/cli.html). You can also run `./node_modules/.bin/wp-scripts test:unit --help` or `npm run test:unit:help` (as mentioned above) to view all of the available options. By default, it uses the set of recommended options defined in [@wordpress/jest-preset-default](https://www.npmjs.com/package/@wordpress/jest-preset-default) npm package. You can override them with your own options as described in [Jest documentation](https://jestjs.io/docs/en/configuration). Learn more in the [Advanced Usage](#advanced-usage) section.
-
-## Advanced Usage
-
-In general, this package should be used with the set of recommended config files. While it is possible to override every single config file provided, if you have to do it, it means that your use case is more complex than anticipated. If that happens, it would be better to avoid using the whole abstraction layer and set up your project with full control over tooling used.
-
-### Webpack config
-
-The `build` and `start` commands use [webpack](https://webpack.js.org/) behind the scenes. webpack is a tool that helps you transform your code into something else. For example: it can take code written in ESNext and output ES5 compatible code that is minified for production.
-
 #### Default webpack config
->>>>>>> 7e5f1d84
 
 `@wordpress/scripts` bundles the default webpack config used as a base by the WordPress editor. These are the defaults:
 
@@ -301,11 +280,7 @@
 lodash-es | `import x from lodash-es;` | `var x = window.lodash.x;`
 WordPress packages | `import x from '@wordpress/package-name` | `var x = window.wp.packageName.x`
 
-<<<<<<< HEAD
-### Provide your own webpack config
-=======
 #### Provide your own webpack config
->>>>>>> 7e5f1d84
 
 Should there be any situation where you want to provide your own webpack config, you can do so. The `build` and `start` commands will use your provided file when:
 
