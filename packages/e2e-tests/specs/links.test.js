/**
 * WordPress dependencies
 */
import {
	clickBlockAppender,
	clickBlockToolbarButton,
	getEditedPostContent,
	createNewPost,
	pressKeyWithModifier,
	insertBlock,
} from '@wordpress/e2e-test-utils';

/**
 * The modifier keys needed to invoke a 'select the next word' keyboard shortcut.
 *
 * @type {string}
 */

describe( 'Links', () => {
	beforeEach( async () => {
		await createNewPost();
	} );

	const waitForAutoFocus = async () => {
<<<<<<< HEAD
		await page.waitForFunction( () => !! document.activeElement.closest( '.editor-url-input' ) );
=======
		await page.waitForFunction( () => !! document.activeElement.closest( '.block-editor-url-input' ) );
>>>>>>> 7e5f1d84
	};

	it( 'can be created by selecting text and clicking Link', async () => {
		// Create a block with some text
		await clickBlockAppender();
		await page.keyboard.type( 'This is Gutenberg' );

		// Select some text
		await pressKeyWithModifier( 'shiftAlt', 'ArrowLeft' );

		// Click on the Link button
		await page.click( 'button[aria-label="Link"]' );

		// Wait for the URL field to auto-focus
		await waitForAutoFocus();

		// Type a URL
		await page.keyboard.type( 'https://wordpress.org/gutenberg' );

		// Click on the Apply button
		await page.click( 'button[aria-label="Apply"]' );

		// The link should have been inserted
		expect( await getEditedPostContent() ).toMatchSnapshot();
	} );

	it( 'can be created by selecting text and using keyboard shortcuts', async () => {
		// Create a block with some text
		await clickBlockAppender();
		await page.keyboard.type( 'This is Gutenberg' );

		// Select some text
		await pressKeyWithModifier( 'shiftAlt', 'ArrowLeft' );

		// Press Cmd+K to insert a link
		await pressKeyWithModifier( 'primary', 'K' );

		// Wait for the URL field to auto-focus
		await waitForAutoFocus();

		// Type a URL
		await page.keyboard.type( 'https://wordpress.org/gutenberg' );

		// Press Enter to apply the link
		await page.keyboard.press( 'Enter' );

		// The link should have been inserted
		expect( await getEditedPostContent() ).toMatchSnapshot();
	} );

	it( 'can be created without any text selected', async () => {
		// Create a block with some text
		await clickBlockAppender();
		await page.keyboard.type( 'This is Gutenberg: ' );

		// Press escape to show the block toolbar
		await page.keyboard.press( 'Escape' );

		// Press Cmd+K to insert a link
		await pressKeyWithModifier( 'primary', 'K' );

		// Wait for the URL field to auto-focus
		await waitForAutoFocus();

		// Type a URL
		await page.keyboard.type( 'https://wordpress.org/gutenberg' );

		// Press Enter to apply the link
		await page.keyboard.press( 'Enter' );

		// A link with the URL as its text should have been inserted
		expect( await getEditedPostContent() ).toMatchSnapshot();
	} );

	it( 'can be created instantly when a URL is selected', async () => {
		// Create a block with some text
		await clickBlockAppender();
		await page.keyboard.type( 'This is Gutenberg: https://wordpress.org/gutenberg' );

		// Select the URL
		await pressKeyWithModifier( 'shiftAlt', 'ArrowLeft' );
		await pressKeyWithModifier( 'shiftAlt', 'ArrowLeft' );
		await pressKeyWithModifier( 'shiftAlt', 'ArrowLeft' );
		await pressKeyWithModifier( 'shiftAlt', 'ArrowLeft' );

		// Click on the Link button
		await page.click( 'button[aria-label="Link"]' );

		// A link with the selected URL as its href should have been inserted
		expect( await getEditedPostContent() ).toMatchSnapshot();
	} );

	it( 'is not created when we click away from the link input', async () => {
		// Create a block with some text
		await clickBlockAppender();
		await page.keyboard.type( 'This is Gutenberg' );

		// Select some text
		await pressKeyWithModifier( 'shiftAlt', 'ArrowLeft' );

		// Click on the Link button
		await page.click( 'button[aria-label="Link"]' );

		// Wait for the URL field to auto-focus
		await waitForAutoFocus();

		// Type a URL
		await page.keyboard.type( 'https://wordpress.org/gutenberg' );

		// Click somewhere else - it doesn't really matter where
		await page.click( '.editor-post-title' );
	} );

	const createAndReselectLink = async () => {
		// Create a block with some text
		await clickBlockAppender();
		await page.keyboard.type( 'This is Gutenberg' );

		// Select some text
		await pressKeyWithModifier( 'shiftAlt', 'ArrowLeft' );

		// Click on the Link button
		await page.click( 'button[aria-label="Link"]' );

		// Wait for the URL field to auto-focus
		await waitForAutoFocus();

		// Type a URL
		await page.keyboard.type( 'https://wordpress.org/gutenberg' );

		// Click on the Apply button
		await page.click( 'button[aria-label="Apply"]' );
	};

	it( 'can be edited', async () => {
		await createAndReselectLink();

		// Click on the Edit button
		await page.click( 'button[aria-label="Edit"]' );

		// Wait for the URL field to auto-focus
		await waitForAutoFocus();

		// Change the URL
		await page.keyboard.type( '/handbook' );

		// Click on the Apply button
		await page.click( 'button[aria-label="Apply"]' );

		// The link should have been updated
		expect( await getEditedPostContent() ).toMatchSnapshot();
	} );

	it( 'can be removed', async () => {
		await createAndReselectLink();

		// Click on the Unlink button
		await page.click( 'button[aria-label="Unlink"]' );

		// The link should have been removed
		expect( await getEditedPostContent() ).toMatchSnapshot();
	} );

	const toggleFixedToolbar = async ( isFixed ) => {
		await page.evaluate( ( _isFixed ) => {
			const { select, dispatch } = wp.data;
			const isCurrentlyFixed = select( 'core/edit-post' ).isFeatureActive( 'fixedToolbar' );
			if ( isCurrentlyFixed !== _isFixed ) {
				dispatch( 'core/edit-post' ).toggleFeature( 'fixedToolbar' );
			}
		}, isFixed );
	};

	it( 'allows Left to be pressed during creation when the toolbar is fixed to top', async () => {
		await toggleFixedToolbar( true );

		await clickBlockAppender();
		await page.keyboard.type( 'Text' );
		await page.click( 'button[aria-label="Link"]' );

		// Typing "left" should not close the dialog
		await page.keyboard.press( 'ArrowLeft' );
		let popover = await page.$( '.block-editor-url-popover' );
		expect( popover ).not.toBeNull();

		// Escape should close the dialog still.
		await page.keyboard.press( 'Escape' );
		popover = await page.$( '.block-editor-url-popover' );
		expect( popover ).toBeNull();
	} );

	it( 'allows Left to be pressed during creation in "Docked Toolbar" mode', async () => {
		await toggleFixedToolbar( false );

		await clickBlockAppender();
		await page.keyboard.type( 'Text' );

		await clickBlockToolbarButton( 'Link' );

		// Typing "left" should not close the dialog
		await page.keyboard.press( 'ArrowLeft' );
		let popover = await page.$( '.block-editor-url-popover' );
		expect( popover ).not.toBeNull();

		// Escape should close the dialog still.
		await page.keyboard.press( 'Escape' );
		popover = await page.$( '.block-editor-url-popover' );
		expect( popover ).toBeNull();
	} );

	it( 'can be edited with collapsed selection', async () => {
		await createAndReselectLink();
		// Make a collapsed selection inside the link
		await page.keyboard.press( 'ArrowLeft' );
		await page.keyboard.press( 'ArrowRight' );
		// Press escape to show the block toolbar
		await page.keyboard.press( 'Escape' );
		await page.click( 'button[aria-label="Edit"]' );
		await waitForAutoFocus();
		await page.keyboard.type( '/handbook' );
		await page.click( 'button[aria-label="Apply"]' );
		expect( await getEditedPostContent() ).toMatchSnapshot();
	} );

	const createPostWithTitle = async ( titleText ) => {
		await createNewPost();
		await page.type( '.editor-post-title__input', titleText );
		await page.click( '.editor-post-publish-panel__toggle' );

		// Disable reason: Wait for the animation to complete, since otherwise the
		// click attempt may occur at the wrong point.
		// eslint-disable-next-line no-restricted-syntax
		await page.waitFor( 100 );

		// Publish the post
		await page.click( '.editor-post-publish-button' );

		// Return the URL of the new post
		await page.waitForSelector( '.post-publish-panel__postpublish-post-address input' );
		return page.evaluate( () => document.querySelector( '.post-publish-panel__postpublish-post-address input' ).value );
	};

	// Test for regressions of https://github.com/WordPress/gutenberg/issues/10496.
	// Disabled until improved as it wasn't reliable enough.
	it.skip( 'allows autocomplete suggestions to be selected with the mouse', async () => {
		// First create a post that we can search for using the link autocompletion.
		const titleText = 'Test post mouse';
		const postURL = await createPostWithTitle( titleText );

		// Now create a new post and try to select the post created previously
		// from the autocomplete suggestions.
		await createNewPost();
		await clickBlockAppender();
		await page.keyboard.type( 'This is Gutenberg' );
		await pressKeyWithModifier( 'shiftAlt', 'ArrowLeft' );
		await page.click( 'button[aria-label="Link"]' );

		// Wait for the URL field to auto-focus
		await waitForAutoFocus();

		await page.keyboard.type( titleText );
		await page.waitForSelector( '.block-editor-url-input__suggestion' );
		const autocompleteSuggestions = await page.$x( `//*[contains(@class, "block-editor-url-input__suggestion")]//button[contains(text(), '${ titleText }')]` );

		// Expect there to be some autocomplete suggestions.
		expect( autocompleteSuggestions.length ).toBeGreaterThan( 0 );

		const firstSuggestion = autocompleteSuggestions[ 0 ];

		// Expect that clicking on the autocomplete suggestion doesn't dismiss the link popover.
		await firstSuggestion.click();
		expect( await page.$( '.block-editor-url-popover' ) ).not.toBeNull();

		// Expect the url input value to have been updated with the post url.
		const inputValue = await page.evaluate( () => document.querySelector( '.block-editor-url-input input[aria-label="URL"]' ).value );
		expect( inputValue ).toEqual( postURL );

		// Expect the link to apply correctly.
		// Note - have avoided using snapshots here since the link url can't be determined ahead of time.
		await page.click( 'button[aria-label="Apply"]' );
		const linkHref = await page.evaluate( () => document.querySelector( '.block-editor-format-toolbar__link-container-value' ).href );
		expect( linkHref ).toEqual( postURL );
	} );

	// Test for regressions of https://github.com/WordPress/gutenberg/issues/10496.
	it( 'allows autocomplete suggestions to be navigated with the keyboard', async () => {
		const titleText = 'Test post keyboard';
		const postURL = await createPostWithTitle( titleText );

		await createNewPost();
		await clickBlockAppender();

		// Now in a new post and try to create a link from an autocomplete suggestion using the keyboard.
		await page.keyboard.type( 'This is Gutenberg' );
		await pressKeyWithModifier( 'shiftAlt', 'ArrowLeft' );

		// Press Cmd+K to insert a link
		await pressKeyWithModifier( 'primary', 'K' );

		// Wait for the URL field to auto-focus
		await waitForAutoFocus();

		await page.keyboard.type( titleText );
		await page.waitForSelector( '.block-editor-url-input__suggestion' );
		const autocompleteSuggestions = await page.$x( `//*[contains(@class, "block-editor-url-input__suggestion")]//button[contains(text(), '${ titleText }')]` );

		// Expect there to be some autocomplete suggestions.
		expect( autocompleteSuggestions.length ).toBeGreaterThan( 0 );

		// Expect the the first suggestion to be selected when pressing the down arrow.
		await page.keyboard.press( 'ArrowDown' );
		const isSelected = await page.evaluate( () => document.querySelector( '.block-editor-url-input__suggestion' ).getAttribute( 'aria-selected' ) );
		expect( isSelected ).toBe( 'true' );

		// Expect the link to apply correctly when pressing Enter.
		// Note - have avoided using snapshots here since the link url can't be determined ahead of time.
		await page.keyboard.press( 'Enter' );
		const linkHref = await page.evaluate( () => document.querySelector( '.block-editor-format-toolbar__link-container-value' ).href );
		expect( linkHref ).toEqual( postURL );
	} );

	it( 'allows use of escape key to dismiss the url popover', async () => {
		const titleText = 'Test post escape';
		await createPostWithTitle( titleText );

		await createNewPost();
		await clickBlockAppender();

		// Now in a new post and try to create a link from an autocomplete suggestion using the keyboard.
		await page.keyboard.type( 'This is Gutenberg' );
		await pressKeyWithModifier( 'shiftAlt', 'ArrowLeft' );

		// Press Cmd+K to insert a link
		await pressKeyWithModifier( 'primary', 'K' );

		// Wait for the URL field to auto-focus
		await waitForAutoFocus();
		expect( await page.$( '.block-editor-url-popover' ) ).not.toBeNull();

		// Trigger the autocomplete suggestion list and select the first suggestion.
		await page.keyboard.type( titleText );
		await page.waitForSelector( '.block-editor-url-input__suggestion' );
		await page.keyboard.press( 'ArrowDown' );

		// Expect the the escape key to dismiss the popover when the autocomplete suggestion list is open.
		await page.keyboard.press( 'Escape' );
		expect( await page.$( '.block-editor-url-popover' ) ).toBeNull();

		// Press Cmd+K to insert a link
		await pressKeyWithModifier( 'primary', 'K' );

		// Wait for the URL field to auto-focus
		await waitForAutoFocus();
		expect( await page.$( '.block-editor-url-popover' ) ).not.toBeNull();

		// Expect the the escape key to dismiss the popover normally.
		await page.keyboard.press( 'Escape' );
		expect( await page.$( '.block-editor-url-popover' ) ).toBeNull();

		// Press Cmd+K to insert a link
		await pressKeyWithModifier( 'primary', 'K' );

		// Wait for the URL field to auto-focus
		await waitForAutoFocus();
		expect( await page.$( '.block-editor-url-popover' ) ).not.toBeNull();

		// Tab to the settings icon button.
		await page.keyboard.press( 'Tab' );
		await page.keyboard.press( 'Tab' );

		// Expect the the escape key to dismiss the popover normally.
		await page.keyboard.press( 'Escape' );
		expect( await page.$( '.block-editor-url-popover' ) ).toBeNull();
	} );

	it( 'can be modified using the keyboard once a link has been set', async () => {
		const URL = 'https://wordpress.org/gutenberg';

		// Create a block with some text and format it as a link.
		await clickBlockAppender();
		await page.keyboard.type( 'This is Gutenberg' );
		await pressKeyWithModifier( 'shiftAlt', 'ArrowLeft' );
		await pressKeyWithModifier( 'primary', 'K' );
		await waitForAutoFocus();
		await page.keyboard.type( URL );
		await page.keyboard.press( 'Enter' );

		// Deselect the link text by moving the caret to the end of the line
		// and the link popover should not be displayed.
		await page.keyboard.press( 'End' );
		expect( await page.$( '.block-editor-url-popover' ) ).toBeNull();

		// Move the caret back into the link text and the link popover
		// should be displayed.
		await page.keyboard.press( 'ArrowLeft' );
		expect( await page.$( '.block-editor-url-popover' ) ).not.toBeNull();

		// Press Cmd+K to edit the link and the url-input should become
		// focused with the value previously inserted.
		await pressKeyWithModifier( 'primary', 'K' );
		await waitForAutoFocus();
		const activeElementParentClasses = await page.evaluate( () => Object.values( document.activeElement.parentElement.classList ) );
		expect( activeElementParentClasses ).toContain( 'block-editor-url-input' );
		const activeElementValue = await page.evaluate( () => document.activeElement.value );
		expect( activeElementValue ).toBe( URL );
	} );

	it( 'adds an assertive message for screenreader users when an invalid link is set', async () => {
		await clickBlockAppender();
		await page.keyboard.type( 'This is Gutenberg' );
		await pressKeyWithModifier( 'shiftAlt', 'ArrowLeft' );
		await pressKeyWithModifier( 'primary', 'K' );
		await waitForAutoFocus();
		await page.keyboard.type( 'http://#test.com' );
		await page.keyboard.press( 'Enter' );
		const assertiveContent = await page.evaluate( () => document.querySelector( '#a11y-speak-assertive' ).textContent );
		expect( assertiveContent.trim() ).toBe( 'Warning: the link has been inserted but may have errors. Please test it.' );
	} );

	it( 'link popover remains visible after a mouse drag event', async () => {
		// Create some blocks so we have components with event handlers on the page
		for ( let loop = 0; loop < 5; loop++ ) {
			await insertBlock( 'Paragraph' );
			await page.keyboard.type( 'This is Gutenberg' );
		}

		// Focus on first paragraph, so the link popover will appear over the subsequent ones
		await page.click( '[aria-label="Block Navigation"]' );
		await page.click( '.block-editor-block-navigation__item button' );

		// Select some text
		await pressKeyWithModifier( 'shiftAlt', 'ArrowLeft' );

		// Click on the Link button
		await page.click( 'button[aria-label="Link"]' );
		// Wait for the URL field to auto-focus
		await waitForAutoFocus();

		// Click on the Link Settings button
		await page.click( 'button[aria-label="Link Settings"]' );

		// Move mouse over the 'open in new tab' section, then click and drag
		const settings = await page.$( '.block-editor-url-popover__settings' );
		const bounds = await settings.boundingBox();

		await page.mouse.move( bounds.x, bounds.y );
		await page.mouse.down();
		await page.mouse.move( bounds.x + ( bounds.width / 2 ), bounds.y, { steps: 10 } );
		await page.mouse.up();

		// The link popover should still be visible
		const popover = await page.$$( '.block-editor-url-popover' );
		expect( popover ).toHaveLength( 1 );
	} );

	it( 'should contain a label when it should open in a new tab', async () => {
		await clickBlockAppender();
		await page.keyboard.type( 'This is WordPress' );
		// Select "WordPress".
		await pressKeyWithModifier( 'shiftAlt', 'ArrowLeft' );
		await pressKeyWithModifier( 'primary', 'k' );
		await waitForAutoFocus();
		await page.keyboard.type( 'w.org' );
		// Navigate to the settings toggle.
		await page.keyboard.press( 'Tab' );
		await page.keyboard.press( 'Tab' );
		// Open settings.
		await page.keyboard.press( 'Space' );
		// Navigate to the "Open in New Tab" checkbox.
		await page.keyboard.press( 'Tab' );
		// Check the checkbox.
		await page.keyboard.press( 'Space' );
		// Navigate back to the input field.
		await page.keyboard.press( 'Tab' );
		// Submit the form.
		await page.keyboard.press( 'Enter' );

		expect( await getEditedPostContent() ).toMatchSnapshot();
	} );
} );<|MERGE_RESOLUTION|>--- conflicted
+++ resolved
@@ -22,11 +22,7 @@
 	} );
 
 	const waitForAutoFocus = async () => {
-<<<<<<< HEAD
-		await page.waitForFunction( () => !! document.activeElement.closest( '.editor-url-input' ) );
-=======
 		await page.waitForFunction( () => !! document.activeElement.closest( '.block-editor-url-input' ) );
->>>>>>> 7e5f1d84
 	};
 
 	it( 'can be created by selecting text and clicking Link', async () => {
