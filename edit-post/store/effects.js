/**
 * External dependencies
 */
import { reduce, values, some } from 'lodash';

/**
 * WordPress dependencies
 */
import { select, subscribe } from '@wordpress/data';
import { speak } from '@wordpress/a11y';
import { __ } from '@wordpress/i18n';

/**
 * Internal dependencies
 */
import {
	metaBoxUpdatesSuccess,
	setMetaBoxSavedData,
	requestMetaBoxUpdates,
<<<<<<< HEAD
	searchArticles,
	setArticles,
=======
	openGeneralSidebar,
	closeGeneralSidebar,
>>>>>>> 42a75843
} from './actions';
import { getMetaBoxes } from './selectors';
import { getMetaBoxContainer } from '../utils/meta-boxes';
import { onChangeListener } from './utils';

const effects = {
	INITIALIZE_META_BOX_STATE( action, store ) {
		const hasActiveMetaBoxes = some( action.metaBoxes );
		if ( ! hasActiveMetaBoxes ) {
			return;
		}

		// Allow toggling metaboxes panels
		window.postboxes.add_postbox_toggles( select( 'core/editor' ).getCurrentPostType() );

		// Initialize metaboxes state
		const dataPerLocation = reduce( action.metaBoxes, ( memo, isActive, location ) => {
			if ( isActive ) {
				memo[ location ] = jQuery( getMetaBoxContainer( location ) ).serialize();
			}
			return memo;
		}, {} );
		store.dispatch( setMetaBoxSavedData( dataPerLocation ) );

		// Saving metaboxes when saving posts
		subscribe( onChangeListener( select( 'core/editor' ).isSavingPost, ( isSavingPost ) => {
			if ( ! isSavingPost ) {
				store.dispatch( requestMetaBoxUpdates() );
			}
		} ) );
	},
	REQUEST_META_BOX_UPDATES( action, store ) {
		const state = store.getState();
		const dataPerLocation = reduce( getMetaBoxes( state ), ( memo, metabox, location ) => {
			if ( metabox.isActive ) {
				memo[ location ] = jQuery( getMetaBoxContainer( location ) ).serialize();
			}
			return memo;
		}, {} );
		store.dispatch( setMetaBoxSavedData( dataPerLocation ) );

		// Additional data needed for backwards compatibility.
		// If we do not provide this data the post will be overriden with the default values.
		const post = select( 'core/editor' ).getCurrentPost( state );
		const additionalData = [
			post.comment_status && `comment_status=${ post.comment_status }`,
			post.ping_status && `ping_status=${ post.ping_status }`,
			`post_author=${ post.author }`,
		].filter( Boolean );

		// To save the metaboxes, we serialize each one of the location forms and combine them
		// We also add the "common" hidden fields from the base .metabox-base-form
		const formData = values( dataPerLocation )
			.concat( jQuery( '.metabox-base-form' ).serialize() )
			.concat( additionalData )
			.join( '&' );

		// Save the metaboxes
		wp.apiRequest( {
			url: window._wpMetaBoxUrl,
			method: 'POST',
			contentType: 'application/x-www-form-urlencoded',
			data: formData,
		} )
			.then( () => store.dispatch( metaBoxUpdatesSuccess() ) );
	},
	SWITCH_MODE( action ) {
		const message = action.mode === 'visual' ? __( 'Visual editor selected' ) : __( 'Code editor selected' );
		speak( message, 'assertive' );
	},
<<<<<<< HEAD
	UPDATE_SEARCH_VALUES( action, store ) {
		const { dispatch } = store;
		dispatch( searchArticles() );
	},
	SEARCH_ARTICLES( action, store ) {
		const state	= store.getState();
		const { dispatch } = store;

		// request articles
		wp.apiRequest( {
			path: '/wp/v2/articles',
			data: {
				category_id: state.search.selectedCategory,
				s: state.search.searchTerm,
				order: 'desc',
				orderBy: 'date',
			},
		} ).then( articles => {
			dispatch( setArticles( articles ) );
		} );
	},
=======
	INIT( _, store ) {
		// Select the block settings tab when the selected block changes
		subscribe( onChangeListener(
			() => select( 'core/editor' ).getBlockSelectionStart(),
			( selectionStart ) => {
				if ( ! select( 'core/edit-post' ).isEditorSidebarOpened() ) {
					return;
				}
				if ( selectionStart ) {
					store.dispatch( openGeneralSidebar( 'edit-post/block' ) );
				} else {
					store.dispatch( openGeneralSidebar( 'edit-post/document' ) );
				}
			} )
		);

		// Collapse sidebar when viewport shrinks.
		subscribe( onChangeListener(
			() => select( 'core/viewport' ).isViewportMatch( '< medium' ),
			( isSmall ) => {
				if ( isSmall ) {
					store.dispatch( closeGeneralSidebar() );
				}
			}
		) );
	},

>>>>>>> 42a75843
};

export default effects;<|MERGE_RESOLUTION|>--- conflicted
+++ resolved
@@ -17,13 +17,10 @@
 	metaBoxUpdatesSuccess,
 	setMetaBoxSavedData,
 	requestMetaBoxUpdates,
-<<<<<<< HEAD
 	searchArticles,
 	setArticles,
-=======
 	openGeneralSidebar,
 	closeGeneralSidebar,
->>>>>>> 42a75843
 } from './actions';
 import { getMetaBoxes } from './selectors';
 import { getMetaBoxContainer } from '../utils/meta-boxes';
@@ -94,7 +91,6 @@
 		const message = action.mode === 'visual' ? __( 'Visual editor selected' ) : __( 'Code editor selected' );
 		speak( message, 'assertive' );
 	},
-<<<<<<< HEAD
 	UPDATE_SEARCH_VALUES( action, store ) {
 		const { dispatch } = store;
 		dispatch( searchArticles() );
@@ -116,7 +112,6 @@
 			dispatch( setArticles( articles ) );
 		} );
 	},
-=======
 	INIT( _, store ) {
 		// Select the block settings tab when the selected block changes
 		subscribe( onChangeListener(
@@ -143,8 +138,6 @@
 			}
 		) );
 	},
-
->>>>>>> 42a75843
 };
 
 export default effects;