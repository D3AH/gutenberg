{
	"name": "gutenberg",
	"version": "2.7.0",
	"description": "A new WordPress editor experience",
	"main": "build/app.js",
	"repository": "git+https://github.com/WordPress/gutenberg.git",
	"author": "The WordPress Contributors",
	"license": "GPL-2.0-or-later",
	"keywords": [
		"WordPress",
		"editor"
	],
	"engines": {
		"node": ">=8.0.0",
		"npm": ">=5.0.0"
	},
	"dependencies": {
		"@wordpress/a11y": "1.0.6",
		"@wordpress/autop": "1.0.4",
		"@wordpress/hooks": "1.1.6",
		"@wordpress/i18n": "1.1.0",
		"@wordpress/url": "1.0.3",
		"classnames": "2.2.5",
		"clipboard": "1.7.1",
		"dom-react": "2.2.0",
		"dom-scroll-into-view": "1.2.1",
		"element-closest": "2.0.2",
		"escape-string-regexp": "1.0.5",
		"eslint-plugin-wordpress": "git://github.com/WordPress-Coding-Standards/eslint-plugin-wordpress.git#1774343f6226052a46b081e01db3fca8793cc9f1",
		"hpq": "1.2.0",
		"jquery": "3.2.1",
		"js-beautify": "1.6.14",
		"lodash": "4.17.5",
		"memize": "1.0.5",
		"moment": "2.21.0",
		"moment-timezone": "0.5.13",
		"mousetrap": "1.6.1",
		"prop-types": "15.5.10",
		"querystringify": "1.0.0",
		"re-resizable": "4.4.8",
		"react": "16.3.0",
		"react-autosize-textarea": "3.0.2",
		"react-click-outside": "2.3.1",
		"react-color": "2.13.4",
		"react-datepicker": "0.61.0",
		"react-dom": "16.3.0",
<<<<<<< HEAD
		"react-redux": "5.0.6",
		"react-select": "1.2.1",
=======
>>>>>>> eee92787
		"redux": "3.7.2",
		"redux-multi": "0.1.12",
		"redux-optimist": "1.0.0",
		"refx": "3.0.0",
		"rememo": "2.4.0",
		"shallowequal": "1.0.2",
		"showdown": "1.7.4",
		"simple-html-tokenizer": "0.4.1",
		"tinycolor2": "1.4.1",
		"uuid": "3.1.0"
	},
	"devDependencies": {
		"@wordpress/babel-plugin-makepot": "1.0.0",
		"@wordpress/babel-preset-default": "1.2.0",
		"@wordpress/custom-templated-path-webpack-plugin": "1.0.0",
		"@wordpress/jest-preset-default": "1.0.3",
		"@wordpress/scripts": "1.1.0",
		"autoprefixer": "8.2.0",
		"babel-core": "6.26.0",
		"babel-eslint": "8.0.3",
		"babel-loader": "7.1.4",
		"babel-plugin-transform-async-generator-functions": "6.24.1",
		"check-node-version": "3.1.1",
		"codecov": "3.0.0",
		"concurrently": "3.5.0",
		"core-js": "2.5.3",
		"cross-env": "3.2.4",
		"deep-freeze": "0.0.1",
		"eslint": "4.16.0",
		"eslint-config-wordpress": "2.0.0",
		"eslint-plugin-jest": "21.5.0",
		"eslint-plugin-jsx-a11y": "6.0.2",
		"eslint-plugin-react": "7.7.0",
		"extract-text-webpack-plugin": "4.0.0-beta.0",
		"node-sass": "4.7.2",
		"pegjs": "0.10.0",
		"pegjs-loader": "0.5.4",
		"phpegjs": "1.0.0-beta7",
		"postcss-loader": "2.1.3",
		"puppeteer": "1.2.0",
		"raw-loader": "0.5.1",
		"react-test-renderer": "16.3.0",
		"sass-loader": "6.0.7",
		"sprintf-js": "1.1.1",
		"style-loader": "0.20.3",
		"tinymce": "4.7.2",
		"webpack": "4.4.1",
		"webpack-cli": "2.0.13",
		"webpack-rtl-plugin": "github:yoavf/webpack-rtl-plugin#develop"
	},
	"babel": {
		"presets": [
			"@wordpress/default"
		],
		"plugins": [
			"transform-async-generator-functions"
		],
		"env": {
			"production": {
				"plugins": [
					[
						"@wordpress/babel-plugin-makepot",
						{
							"output": "languages/gutenberg.pot"
						}
					],
					"transform-async-generator-functions"
				]
			}
		}
	},
	"scripts": {
		"prebuild": "check-node-version --package",
		"build": "cross-env NODE_ENV=production webpack",
		"lint": "eslint .",
		"lint:fix": "eslint . --fix",
		"lint-php": "docker-compose run --rm composer run-script lint",
		"predev": "check-node-version --package",
		"dev": "cross-env webpack --watch",
		"test": "npm run lint && npm run test-unit",
		"test-php": "npm run lint-php && npm run test-unit-php",
		"ci": "concurrently \"npm run lint && npm run build\" \"npm run test-unit:coverage-ci\"",
		"fixtures:clean": "rimraf \"blocks/test/fixtures/*.+(json|serialized.html)\"",
		"fixtures:server-registered": "docker-compose run -w /var/www/html/wp-content/plugins/gutenberg --rm wordpress ./bin/get-server-blocks.php > blocks/test/server-registered.json",
		"fixtures:generate": "npm run fixtures:server-registered && cross-env GENERATE_MISSING_FIXTURES=y npm run test-unit",
		"fixtures:regenerate": "npm run fixtures:clean && npm run fixtures:generate",
		"package-plugin": "./bin/build-plugin-zip.sh",
		"pot-to-php": "./bin/pot-to-php.js",
		"test-unit": "wp-scripts test-unit-js --config test/unit/jest.config.json",
		"test-unit-php": "docker-compose run --rm wordpress_phpunit phpunit",
		"test-unit-php-multisite": "docker-compose run -e WP_MULTISITE=1 --rm wordpress_phpunit phpunit",
		"test-unit:coverage": "npm run test-unit -- --coverage",
		"test-unit:coverage-ci": "npm run test-unit -- --coverage --maxWorkers 1 && codecov",
		"test-unit:watch": "npm run test-unit -- --watch",
		"test-e2e": "wp-scripts test-unit-js --config test/e2e/jest.config.json",
		"test-e2e:watch": "npm run test-e2e -- --watch"
	}
}<|MERGE_RESOLUTION|>--- conflicted
+++ resolved
@@ -44,11 +44,6 @@
 		"react-color": "2.13.4",
 		"react-datepicker": "0.61.0",
 		"react-dom": "16.3.0",
-<<<<<<< HEAD
-		"react-redux": "5.0.6",
-		"react-select": "1.2.1",
-=======
->>>>>>> eee92787
 		"redux": "3.7.2",
 		"redux-multi": "0.1.12",
 		"redux-optimist": "1.0.0",
